{
 "cells": [
  {
   "cell_type": "markdown",
   "metadata": {},
   "source": [
    "\t#========================================================================\n",
    "\t# Copyright 2019 Science Technology Facilities Council\n",
    "\t# Copyright 2019 University of Manchester\n",
    "\t#\n",
    "\t# This work is part of the Core Imaging Library developed by Science Technology\n",
    "\t# Facilities Council and University of Manchester\n",
    "\t#\n",
    "\t# Licensed under the Apache License, Version 2.0 (the \"License\");\n",
    "\t# you may not use this file except in compliance with the License.\n",
    "\t# You may obtain a copy of the License at\n",
    "\t#\n",
    "\t#         http://www.apache.org/licenses/LICENSE-2.0.txt\n",
    "\n",
    "\t#\n",
    "\t# Unless required by applicable law or agreed to in writing, software\n",
    "\t# distributed under the License is distributed on an \"AS IS\" BASIS,\n",
    "\t# WITHOUT WARRANTIES OR CONDITIONS OF ANY KIND, either express or implied.\n",
    "\t# See the License for the specific language governing permissions and\n",
    "\t# limitations under the License.\n",
    "\t#\n",
    "\t#========================================================================="
   ]
  },
  {
   "cell_type": "markdown",
   "metadata": {},
   "source": [
    "<h1><center>Multi-Channel Reconstruction</center></h1>\n",
    "\n",
    "<h2><center>Learning Objectives</center></h2>\n",
    "\n",
    "By the end of this notebook, you will be able to:\n",
    "\n",
    "- Identify the key differences in building Image/Acquisition Geometries and Operators for multi-channel datasets \n",
    "- Build your own reconstructions using FDK, CGLS and PDHG\n",
    "- Determine optimum regularisation parameters based on reconstruction method\n",
    "- Evaluate the effectiveness of each reconstruction routine using energy profiles and elemental maps.\n",
    "\n",
    "### Prerequisites:\n",
    "\n",
    "- Acquisition/Image Geometry, Acquisition Data\n",
    "- AstraProjectorMC/3DMC\n",
    "- FDK, CGLS, PDHG, TV\n",
    "- BlockFramework\n",
    "\n",
    "### Background:\n",
    "\n",
    "Conventional X-ray detectors only measure the variable density of objects they pass through, giving no insight into what materials are actually inside. This is because standard detectors measure only the number of photons that arrive at each point on the detector.\n",
    "\n",
    "For multi-channel imaging, one can use an energy-sensitive X-ray detector, which measures the energy of every X-ray photon that arrives at each individual pixel. This provides an additional layer of information which can provide important insight on a sample's composition or structure. However, adapted reconstruction routines are required to account for the extra energy-based dimension.\n",
    "\n",
    "The additional energy dimension is stored as a histogram of energy 'channels', indicating the number of X-ray photons detected by a pixel within a fine energy range. Typically 200+ channels are acquired, however in order to speed up computation time, we will restrict our dataset to just 40 channels, where the dominant energy signals are known to appear.   \n",
    "  "
   ]
  },
  {
   "cell_type": "code",
   "execution_count": 1,
   "metadata": {},
   "outputs": [],
   "source": [
    "from __future__ import absolute_import\n",
    "from __future__ import division\n",
    "from __future__ import print_function\n",
    "\n",
    "from utilities import islicer, link_islicer\n",
    "from utilities.show_utilities import channel_to_energy, show\n",
    "\n",
    "from ccpi.framework import ImageGeometry, AcquisitionGeometry, AcquisitionData, ImageData, BlockDataContainer\n",
    "\n",
    "import numpy as np                 \n",
    "import matplotlib.pyplot as plt\n",
    "import h5py\n",
    "import os\n",
    "import sys\n",
    "\n",
    "from ccpi.io import NEXUSDataReader\n",
    "from ccpi.optimisation.algorithms import PDHG, CGLS\n",
    "\n",
    "from ccpi.optimisation.operators import BlockOperator, Gradient\n",
    "from ccpi.optimisation.functions import L2NormSquared, KullbackLeibler,\\\n",
    "                                MixedL21Norm, BlockFunction, IndicatorBox\n",
    "\n",
    "from ccpi.astra.utils import *\n",
    "from ccpi.astra.processors import FBP\n",
    "from ccpi.astra.operators import AstraProjectorMC, AstraProjector3DMC"
   ]
  },
  {
   "cell_type": "code",
   "execution_count": 3,
   "metadata": {},
   "outputs": [],
   "source": [
    "from ccpi.framework.TestData import data_dir\n",
    "pathname = data_dir\n",
    "filename = 'sinogram_centered_channels100_140.h5'\n",
    "\n",
    "path = os.path.join(pathname , filename)\n",
    "arrays = {}\n",
<<<<<<< HEAD
=======
    "\n",
    "with h5py.File(path, 'r+') as f: \n",
    "    for k, v in f.items():\n",
    "        arrays[k] = np.array(v)\n",
    "    X = arrays['SC']  \n",
>>>>>>> 805f6183
    "\n",
    "with h5py.File(path, 'r+') as f: \n",
    "    for k, v in f.items():\n",
    "        arrays[k] = np.array(v)\n",
    "    X = arrays['SC'] "
   ]
  },
  {
   "cell_type": "markdown",
   "metadata": {},
   "source": [
    "The sample we will look at in this notebook is an iodine-stained lizard head. The use of elemental staining is common in biology and medicine, by acting as a contrast agent to provide improved visibility of internal structures for X-ray imaging. Iodine is a popular choice in the clinical and research fields, due to its energy-based properties falling in the typical range for diagnostic X-ray imaging.\n",
    "\n",
    "The sample was scanned in a lab-based X-ray CT cone-beam system at 50keV, 0.8W, using an energy-sensitive detector to acquire a full 4D dataset. The detector consisted of an 80 x 80 pixel array, with pixel sizes of 250 $\\mu$m x 250 $\\mu$m. A source-sample distance of 233.0 mm and a sample-detector distance of 245.0 mm gave a geometric magnification of 2.05x. The sample was scanned for 60 projections over a full 360$^{\\circ}$ rotation, with 60s exposure time per projection.\n",
    "\n",
    "A diagram of the style of setup used for spectral imaging is shown below from a paper by [C.K.Egan *et al*, 2015](https://www.nature.com/articles/srep15979#):\n",
    "\n",
    "<img src=\"images/Spectral_Imaging_Geometry.jpg\" width=800 height=800 align=\"center\">   \n",
    "\n",
    "\n",
    "As shown by the diagram, each pixel stores its own energy channel histogram, with characteristic signals such as 'Absorption edges' (caused by photoelectric absorption of X-ray photons by the iodine in our sample) producing sharp rises in signal. These are the key features we look for when analysing spectral data.\n"
   ]
  },
  {
   "cell_type": "markdown",
   "metadata": {},
   "source": [
    "<h1><center>Setting up Acquisition/Image Geometry</center></h1>\n",
    "\n",
    "First we need to setup the geometries based on the acquisition system.\n",
    "These are currently ordered based on the 4D raw dataset.\n",
    "\n",
    "Run the code to see the current dimensions."
   ]
  },
  {
   "cell_type": "code",
   "execution_count": 4,
   "metadata": {},
   "outputs": [
    {
     "name": "stdout",
     "output_type": "stream",
     "text": [
      "(40, 80, 60, 80)\n"
     ]
    }
   ],
   "source": [
    "print(X.shape)"
   ]
  },
  {
   "cell_type": "markdown",
   "metadata": {},
   "source": [
    "We can allocate these separately"
   ]
  },
  {
   "cell_type": "code",
   "execution_count": 5,
   "metadata": {},
   "outputs": [],
   "source": [
    "num_channels = X.shape[0]\n",
    "num_pixels_h = X.shape[3]\n",
    "num_pixels_v = X.shape[1]\n",
    "num_angles = X.shape[2]"
   ]
  },
  {
   "cell_type": "markdown",
   "metadata": {},
   "source": [
    "We set the angles used based on the parameters chosen for data acquisition. An offset is also applied (this just gives us the freedom to adjust the rotation of our reconstructed images)."
   ]
  },
  {
   "cell_type": "code",
   "execution_count": 6,
   "metadata": {},
   "outputs": [],
   "source": [
    "angles = np.linspace(-180-55,180-55,num_angles,endpoint=False)*np.pi/180"
   ]
  },
  {
   "cell_type": "markdown",
   "metadata": {},
   "source": [
    "<a id='4D_Acquisition_Image_Geometry'></a>\n",
    "We encode all this information into `AcquisitionGeometry` and `ImageGeometry`.\n",
    "\n",
    "Recall that the Geometry for scanning with a cone-beam X-ray source is defined by the following parameters:\n",
    "(See **Notebook00_Building_Blocks** for more information)\n",
    "\n",
    "<img src=\"images/cone_geometry.png\" width=800 height=800 align=\"center\">"
   ]
  },
  {
   "cell_type": "code",
   "execution_count": 7,
   "metadata": {},
   "outputs": [],
   "source": [
    "# Define acquisition geometry from the detector system acquisition settings\n",
    "# with reordering of the dimension labels to match the raw data\n",
    "\n",
    "distance_source_center = 233.0  # [mm]\n",
    "distance_center_detector = 245.0  # [mm]\n",
    "detector_pixel_size = 0.25  # [mm]\n",
    "\n",
    "ag = AcquisitionGeometry('cone',\n",
    "                         '3D',\n",
    "                         angles,\n",
    "                         pixel_num_h=num_pixels_h,\n",
    "                         pixel_size_h=detector_pixel_size,\n",
    "                         pixel_num_v=num_pixels_v,\n",
    "                         pixel_size_v=detector_pixel_size,                            \n",
    "                         dist_source_center=distance_source_center, \n",
    "                         dist_center_detector=distance_center_detector,\n",
    "                         channels=num_channels,\n",
    "                         dimension_labels = ['channel', 'vertical', 'angle', 'horizontal'])\n",
    "\n",
    "# Create the 4D acquisition data\n",
    "data = ag.allocate()\n",
    "data.fill(X)\n",
    "\n",
    "# Calculate the geometric magnification to scale the voxel size relative\n",
    "# to the detector pixel size.\n",
    "mag = (ag.dist_source_center + ag.dist_center_detector)/ag.dist_source_center\n",
    "\n",
    "# Define Image Geoemtry\n",
    "ig = ImageGeometry(voxel_num_x=ag.pixel_num_h, \n",
    "                     voxel_num_y=ag.pixel_num_h,\n",
    "                     voxel_num_z=ag.pixel_num_h,\n",
    "                     voxel_size_x=ag.pixel_size_h/mag, \n",
    "                     voxel_size_y=ag.pixel_size_h/mag, \n",
    "                     voxel_size_z=ag.pixel_size_h/mag, \n",
    "                     channels=num_channels)"
   ]
  },
  {
   "cell_type": "code",
   "execution_count": null,
   "metadata": {},
   "outputs": [],
   "source": [
    "print(data)"
   ]
  },
  {
   "cell_type": "markdown",
   "metadata": {},
   "source": [
    "We can use an interactive image slicer `islicer` to provide a visualisation of the `AcquisitionData` in any dimension below. Simply by taking a data subset in a particular dimension, we can then visualise the data in any other given dimension.\n",
    "\n",
    "Run the code below to see three such examples:\n",
    "\n",
    "1) Projection radiographs for each of the 60 rotation angles acquired in a single channel\n",
    "\n",
    "2) The sinogram for each energy channel for the central slice subset\n",
    "\n",
    "3) The spectral signals acquired in each energy channel for a single projection angle  \n",
    "\n",
    "\n",
    "**Note: You can adjust the look of your reconstructions by varying certain parameters**  \n",
    " - by removing `cmap`, you return to the default colour map of 'gray'\n",
    " - the default scaling runs from 0.0 through the full data range, vary this using e.g. `minmax = (0.0 , 2.0)`\n"
   ]
  },
  {
   "cell_type": "code",
   "execution_count": 8,
   "metadata": {
    "scrolled": true
   },
   "outputs": [
    {
     "data": {
      "application/vnd.jupyter.widget-view+json": {
       "model_id": "0122516b5bba41d09ed390527ec30f1d",
       "version_major": 2,
       "version_minor": 0
      },
      "text/plain": [
       "interactive(children=(IntSlider(value=30, continuous_update=False, description='x', max=59), Output()), _dom_c…"
      ]
     },
     "metadata": {},
     "output_type": "display_data"
    },
    {
     "data": {
      "application/vnd.jupyter.widget-view+json": {
       "model_id": "2d79312767e8486f992c6e1625c93734",
       "version_major": 2,
       "version_minor": 0
      },
      "text/plain": [
       "interactive(children=(IntSlider(value=20, continuous_update=False, description='x', max=39), Output()), _dom_c…"
      ]
     },
     "metadata": {},
     "output_type": "display_data"
    },
    {
     "ename": "ValueError",
     "evalue": "Wrong number of labels. Expected 4 got 3",
     "output_type": "error",
     "traceback": [
      "\u001b[0;31m---------------------------------------------------------------------------\u001b[0m",
      "\u001b[0;31mValueError\u001b[0m                                Traceback (most recent call last)",
      "\u001b[0;32m<ipython-input-8-b0f81f505abe>\u001b[0m in \u001b[0;36m<module>\u001b[0;34m\u001b[0m\n\u001b[1;32m      1\u001b[0m \u001b[0mislicer\u001b[0m\u001b[0;34m(\u001b[0m\u001b[0mdata\u001b[0m\u001b[0;34m.\u001b[0m\u001b[0msubset\u001b[0m\u001b[0;34m(\u001b[0m\u001b[0mchannel\u001b[0m\u001b[0;34m=\u001b[0m\u001b[0;36m20\u001b[0m\u001b[0;34m)\u001b[0m\u001b[0;34m,\u001b[0m \u001b[0mdirection\u001b[0m\u001b[0;34m=\u001b[0m\u001b[0;34m'angle'\u001b[0m\u001b[0;34m,\u001b[0m \u001b[0mtitle\u001b[0m \u001b[0;34m=\u001b[0m \u001b[0;34m'Projection Angle'\u001b[0m\u001b[0;34m,\u001b[0m \u001b[0mcmap\u001b[0m\u001b[0;34m=\u001b[0m\u001b[0;34m'inferno'\u001b[0m\u001b[0;34m)\u001b[0m\u001b[0;34m\u001b[0m\u001b[0;34m\u001b[0m\u001b[0m\n\u001b[1;32m      2\u001b[0m \u001b[0mislicer\u001b[0m\u001b[0;34m(\u001b[0m\u001b[0mdata\u001b[0m\u001b[0;34m.\u001b[0m\u001b[0msubset\u001b[0m\u001b[0;34m(\u001b[0m\u001b[0mvertical\u001b[0m\u001b[0;34m=\u001b[0m\u001b[0;36m40\u001b[0m\u001b[0;34m)\u001b[0m\u001b[0;34m,\u001b[0m \u001b[0mdirection\u001b[0m\u001b[0;34m=\u001b[0m\u001b[0;34m'channel'\u001b[0m\u001b[0;34m,\u001b[0m \u001b[0mtitle\u001b[0m \u001b[0;34m=\u001b[0m \u001b[0;34m'Sinogram Channel'\u001b[0m\u001b[0;34m,\u001b[0m \u001b[0mcmap\u001b[0m\u001b[0;34m=\u001b[0m\u001b[0;34m'inferno'\u001b[0m\u001b[0;34m)\u001b[0m\u001b[0;34m\u001b[0m\u001b[0;34m\u001b[0m\u001b[0m\n\u001b[0;32m----> 3\u001b[0;31m \u001b[0mislicer\u001b[0m\u001b[0;34m(\u001b[0m\u001b[0mdata\u001b[0m\u001b[0;34m.\u001b[0m\u001b[0msubset\u001b[0m\u001b[0;34m(\u001b[0m\u001b[0mangle\u001b[0m\u001b[0;34m=\u001b[0m\u001b[0;36m40\u001b[0m\u001b[0;34m)\u001b[0m\u001b[0;34m,\u001b[0m \u001b[0mdirection\u001b[0m\u001b[0;34m=\u001b[0m\u001b[0;34m'channel'\u001b[0m\u001b[0;34m,\u001b[0m \u001b[0mtitle\u001b[0m \u001b[0;34m=\u001b[0m \u001b[0;34m'Channel'\u001b[0m\u001b[0;34m,\u001b[0m \u001b[0mcmap\u001b[0m\u001b[0;34m=\u001b[0m\u001b[0;34m'inferno'\u001b[0m\u001b[0;34m)\u001b[0m\u001b[0;34m\u001b[0m\u001b[0;34m\u001b[0m\u001b[0m\n\u001b[0m",
      "\u001b[0;32m/opt/anaconda3/envs/cil_ryan_new/lib/python3.6/site-packages/ccpi/framework/framework.py\u001b[0m in \u001b[0;36msubset\u001b[0;34m(self, dimensions, **kw)\u001b[0m\n\u001b[1;32m   1243\u001b[0m                                     \u001b[0mdist_center_detector\u001b[0m \u001b[0;34m=\u001b[0m \u001b[0mdist_center_detector\u001b[0m\u001b[0;34m,\u001b[0m\u001b[0;34m\u001b[0m\u001b[0;34m\u001b[0m\u001b[0m\n\u001b[1;32m   1244\u001b[0m                                     \u001b[0mchannels\u001b[0m \u001b[0;34m=\u001b[0m \u001b[0mchannels\u001b[0m\u001b[0;34m,\u001b[0m\u001b[0;34m\u001b[0m\u001b[0;34m\u001b[0m\u001b[0m\n\u001b[0;32m-> 1245\u001b[0;31m                                     \u001b[0mdimension_labels\u001b[0m \u001b[0;34m=\u001b[0m \u001b[0mdim_lab\u001b[0m\u001b[0;34m\u001b[0m\u001b[0;34m\u001b[0m\u001b[0m\n\u001b[0m\u001b[1;32m   1246\u001b[0m                                     )\n\u001b[1;32m   1247\u001b[0m         \u001b[0;32mreturn\u001b[0m \u001b[0mout\u001b[0m\u001b[0;34m\u001b[0m\u001b[0;34m\u001b[0m\u001b[0m\n",
      "\u001b[0;32m/opt/anaconda3/envs/cil_ryan_new/lib/python3.6/site-packages/ccpi/framework/framework.py\u001b[0m in \u001b[0;36m__init__\u001b[0;34m(self, geom_type, dimension, angles, pixel_num_h, pixel_size_h, pixel_num_v, pixel_size_v, dist_source_center, dist_center_detector, channels, **kwargs)\u001b[0m\n\u001b[1;32m    309\u001b[0m                                     allowed_labels,labels))\n\u001b[1;32m    310\u001b[0m             \u001b[0;32mif\u001b[0m \u001b[0mlen\u001b[0m\u001b[0;34m(\u001b[0m\u001b[0mlabels\u001b[0m\u001b[0;34m)\u001b[0m \u001b[0;34m!=\u001b[0m \u001b[0mlen\u001b[0m\u001b[0;34m(\u001b[0m\u001b[0mdim_labels\u001b[0m\u001b[0;34m)\u001b[0m\u001b[0;34m:\u001b[0m\u001b[0;34m\u001b[0m\u001b[0;34m\u001b[0m\u001b[0m\n\u001b[0;32m--> 311\u001b[0;31m                 \u001b[0;32mraise\u001b[0m \u001b[0mValueError\u001b[0m\u001b[0;34m(\u001b[0m\u001b[0;34m'Wrong number of labels. Expected {} got {}'\u001b[0m\u001b[0;34m.\u001b[0m\u001b[0mformat\u001b[0m\u001b[0;34m(\u001b[0m\u001b[0mlen\u001b[0m\u001b[0;34m(\u001b[0m\u001b[0mdim_labels\u001b[0m\u001b[0;34m)\u001b[0m\u001b[0;34m,\u001b[0m \u001b[0mlen\u001b[0m\u001b[0;34m(\u001b[0m\u001b[0mlabels\u001b[0m\u001b[0;34m)\u001b[0m\u001b[0;34m)\u001b[0m\u001b[0;34m)\u001b[0m\u001b[0;34m\u001b[0m\u001b[0;34m\u001b[0m\u001b[0m\n\u001b[0m\u001b[1;32m    312\u001b[0m             \u001b[0morder\u001b[0m \u001b[0;34m=\u001b[0m \u001b[0mself\u001b[0m\u001b[0;34m.\u001b[0m\u001b[0mget_order_by_label\u001b[0m\u001b[0;34m(\u001b[0m\u001b[0mlabels\u001b[0m\u001b[0;34m,\u001b[0m \u001b[0mdim_labels\u001b[0m\u001b[0;34m)\u001b[0m\u001b[0;34m\u001b[0m\u001b[0;34m\u001b[0m\u001b[0m\n\u001b[1;32m    313\u001b[0m             \u001b[0;32mif\u001b[0m \u001b[0morder\u001b[0m \u001b[0;34m!=\u001b[0m \u001b[0;34m[\u001b[0m\u001b[0mi\u001b[0m \u001b[0;32mfor\u001b[0m \u001b[0mi\u001b[0m \u001b[0;32min\u001b[0m \u001b[0mrange\u001b[0m\u001b[0;34m(\u001b[0m\u001b[0mlen\u001b[0m\u001b[0;34m(\u001b[0m\u001b[0mdim_labels\u001b[0m\u001b[0;34m)\u001b[0m\u001b[0;34m)\u001b[0m\u001b[0;34m]\u001b[0m\u001b[0;34m:\u001b[0m\u001b[0;34m\u001b[0m\u001b[0;34m\u001b[0m\u001b[0m\n",
      "\u001b[0;31mValueError\u001b[0m: Wrong number of labels. Expected 4 got 3"
     ]
    }
   ],
   "source": [
    "islicer(data.subset(channel=20), direction='angle', title = 'Projection Angle', cmap='inferno')\n",
    "islicer(data.subset(vertical=40), direction='channel', title = 'Sinogram Channel', cmap='inferno')\n",
    "islicer(data.subset(angle=40), direction='channel', title = 'Channel', cmap='inferno')"
   ]
  },
  {
   "cell_type": "markdown",
   "metadata": {},
   "source": [
    "We setup the tomography operator for 3D multi-channel data using the `AcquisitionGeometry` and `ImageGeometry`\n",
    "<a id='A3DMC' ></a>"
   ]
  },
  {
   "cell_type": "code",
   "execution_count": 9,
   "metadata": {},
   "outputs": [],
   "source": [
    "A3DMC = AstraProjector3DMC(ig, ag)"
   ]
  },
  {
   "cell_type": "markdown",
   "metadata": {},
   "source": [
    "# FDK Reconstruction\n",
    "\n",
    "One of the simplest, and most common, means of image reconstruction for X-ray CT is the use of Filtered BackProjection (FBP). In the case of many lab-based X-ray sources, which utilise a cone-beam rather than parallel- or fan-beams, we use a specific case of FBP: The [Feldkamp-Davis-Kress (FDK)](https://www.osapublishing.org/josaa/abstract.cfm?uri=josaa-1-6-612) algorithm.\n",
    "\n",
    "The function `FBP` is capable of handling reconstructions for both parallel-beam and cone-beam geometries in 2D and 3D. When supplied with both Acquisition and Image Geometry (`ag`, `ig`), the function recognises and performs the appropriate form of FBP, in this case FDK.\n",
    "Run the code below to see a reconstruction using the FDK algorithm.  Here we use a `ram-lak` filter as part of the reconstruction."
   ]
  },
  {
   "cell_type": "code",
   "execution_count": 17,
   "metadata": {},
   "outputs": [
    {
     "data": {
      "text/plain": [
       "(40, 80, 80, 80)"
      ]
     },
     "execution_count": 17,
     "metadata": {},
     "output_type": "execute_result"
    }
   ],
   "source": [
    "# Setup geometry for FDK\n",
    "fdk = FBP(ig, ag, 'gpu', 'ram-lak') \n",
    "# Provide dataset\n",
    "fdk.set_input(data)\n",
    "# Store results\n",
    "recon = fdk.get_output()\n",
    "# Check dimensions\n",
    "print('Shape: {}'.format(recon.shape))"
   ]
  },
  {
   "cell_type": "code",
   "execution_count": 18,
   "metadata": {},
   "outputs": [
    {
     "data": {
      "text/plain": [
       "{0: 'channel', 1: 'vertical', 2: 'horizontal_y', 3: 'horizontal_x'}"
      ]
     },
     "execution_count": 18,
     "metadata": {},
     "output_type": "execute_result"
    }
   ],
   "source": [
    "recon.dimension_labels"
   ]
  },
  {
   "cell_type": "markdown",
   "metadata": {},
   "source": [
    "We can see we now have three spatial dimensions to our reconstructed data (each of size 80), along with our 40 energy channels. By selecting a single slice of a spatial dimension, we can view the resulting 80x80 reconstructed image for each energy channel using `islicer`."
   ]
  },
  {
   "cell_type": "code",
   "execution_count": 19,
   "metadata": {},
   "outputs": [
    {
     "data": {
      "application/vnd.jupyter.widget-view+json": {
       "model_id": "2e1d66aad34745838ed6998a751749c1",
       "version_major": 2,
       "version_minor": 0
      },
      "text/plain": [
       "interactive(children=(IntSlider(value=0, continuous_update=False, description='x', max=39), Output()), _dom_cl…"
      ]
     },
     "metadata": {},
     "output_type": "display_data"
    },
    {
     "data": {
      "application/vnd.jupyter.widget-view+json": {
       "model_id": "41ba716bcd114cfc89acadaac766564b",
       "version_major": 2,
       "version_minor": 0
      },
      "text/plain": [
       "IntSlider(value=0, continuous_update=False, description='x', max=39)"
      ]
     },
     "metadata": {},
     "output_type": "display_data"
    }
   ],
   "source": [
    "# Show results\n",
    "islicer(recon.subset(vertical=46),direction='channel',\n",
    "        title='FDK: Channel', cmap='inferno', minmax=(0.0,0.4))"
   ]
  },
  {
   "cell_type": "markdown",
   "metadata": {},
   "source": [
    "While some features of the lizard head can be seen in the reconstructed images, much of the signal is shrouded by noise.  \n",
    "In the next section, we will explore the first iterative algorithm - CGLS."
   ]
  },
  {
   "cell_type": "markdown",
   "metadata": {},
   "source": [
    "## Running the CGLS algorithm on a 4D dataset\n",
    "\n",
    "As the next step, we will begin with a standard CGLS algorithm, applied to our 4D dataset"
   ]
  },
  {
   "cell_type": "markdown",
   "metadata": {},
   "source": [
    "We initialise the operator based on the dimensions of the 4D dataset\n",
    "\n",
    "Let's test the CGLS algorithm for just 10 iterations"
   ]
  },
  {
   "cell_type": "code",
   "execution_count": null,
   "metadata": {},
   "outputs": [],
   "source": [
    "# We initialise \n",
    "x_init = A3DMC.volume_geometry.allocate()\n",
    "\n",
    "# Run the CGLS for 10 iterations\n",
    "cgls = CGLS(x_init = x_init, operator = A3DMC, data = data, max_iteration = 100)\n",
    "cgls.run(10)"
   ]
  },
  {
   "cell_type": "markdown",
   "metadata": {},
   "source": [
    "We can use custom-made functions to visualise the quality of our reconstructions. Here we are looking at three commonly used views of the reconstructed dataset (axial, coronal and sagittal), and how these vary for different energy channels. Here we use the `show` function for multi-channel datasets, providing parameters to vary:\n",
    " - Title, Figure/font size\n",
    " - Channel number you wish to view (Currently takes one value for 4D data)\n",
    " - Colour map\n",
    " - Min/max colour map scaling\n",
    "\n",
    "Run the code below to see reconstructions for the 10th, 20th and 30th channel in our truncated dataset, with the X-ray energies these correspond to."
   ]
  },
  {
   "cell_type": "code",
   "execution_count": null,
   "metadata": {
    "scrolled": true
   },
   "outputs": [],
   "source": [
    "# Plot axial, coronal and sagittal views\n",
    "# Plotter automatically converts channel number to energy\n",
    "show(cgls.get_output(), title='CGLS 4D Reconstruction', show_channels=10, \n",
    "     cmap='inferno', figure_size = [15,6], font_size=[25,20], minmax=(0.0,0.3)) \n",
    "show(cgls.get_output(), title='CGLS 4D Reconstruction', show_channels=20, \n",
    "     cmap='inferno', figure_size = [15,6], font_size=[25,20], minmax=(0.0,0.3)) \n",
    "show(cgls.get_output(), title='CGLS 4D Reconstruction', show_channels=30, \n",
    "     cmap='inferno', figure_size = [15,6], font_size=[25,20], minmax=(0.0,0.3)) "
   ]
  },
  {
   "cell_type": "markdown",
   "metadata": {},
   "source": [
    "As a result of performing our reconstruction, we change the shape and dimensions of our 4D dataset, as we now have 3 spatial dimensions along with the energy channels.\n",
    "Run the following code to see the new shape and corresponding dimension labels."
   ]
  },
  {
   "cell_type": "code",
   "execution_count": null,
   "metadata": {},
   "outputs": [],
   "source": [
    "print('Shape = ', cgls.get_output().shape)\n",
    "print('Labels = ', cgls.get_output().dimension_labels)"
   ]
  },
  {
   "cell_type": "markdown",
   "metadata": {},
   "source": [
    "You can use these labels to once more explore visualisations with the islicer function. Try varying the subset dimension and the direction using the label names above.\n",
    "e.g. try:  \n",
    " `islicer(cgls.get_output().subset(vertical=46),direction='channel',title='Axial: Channel', cmap='inferno', minmax = (0.0,0.4))`"
   ]
  },
  {
   "cell_type": "code",
   "execution_count": null,
   "metadata": {},
   "outputs": [],
   "source": [
    "# Choose a subset dimension and value, and the direction you want to slice along\n",
    "\n",
    "#islicer(cgls.get_output().subset(...),direction='...',title='...')"
   ]
  },
  {
   "cell_type": "markdown",
   "metadata": {},
   "source": [
    "Now we can see how the visualisation changes if we increase the number of iterations. Using the `show` function, we can visualise the reconstructed image slices at chosen iteration intervals. We'll run it for 30 iterations."
   ]
  },
  {
   "cell_type": "code",
   "execution_count": null,
   "metadata": {
    "scrolled": false
   },
   "outputs": [],
   "source": [
    "# Initialise \n",
    "x_init = A3DMC.volume_geometry.allocate()\n",
    "\n",
    "# Set up max iterations and step size\n",
    "max_iter = 30\n",
    "step = 10\n",
    "\n",
    "# Set up algorithm\n",
    "cgls2 = CGLS(x_init = x_init, operator = A3DMC, data = data, \n",
    "             max_iteration = max_iter, update_objective_interval = 10)\n",
    "\n",
    "for i in range(0, max_iter // step):\n",
    "    cgls2.run(step)\n",
    "    \n",
    "    # get and visusualise the results\n",
    "    cgls_out = cgls2.get_output()\n",
    "    show(cgls_out, title='Iteration {},'.format((i+1) * step) + ' Objective Function: {}'.format(cgls2.loss[-1]) + '\\n',\\\n",
    "         show_channels=20,cmap='inferno', figure_size=[15,6], font_size=[25,20], minmax=(0.0,0.4))"
   ]
  },
  {
   "cell_type": "markdown",
   "metadata": {},
   "source": [
    "These images highlight the instability of a basic CGLS algorithm, where the **number of iterations** effectively acts as the algorithm's **regularisation parameter**. As a result, too many iterations leads to a divergence from an optimum solution, and while the objective function continues to reduce, only additional noise is being contributed. \n",
    "\n",
    "In the next section, we will look at a different algorithm: Primal-Dual Hybrid Gradient (PDHG), combined with a Total Variation (TV) regularising factor, to see if this improves our reconstructed data quality."
   ]
  },
  {
   "cell_type": "markdown",
   "metadata": {},
   "source": [
    "## Total Variation Regularisation in 4D Volume using PDHG\n",
    "\n",
    "The PDHG algorithm and Total Variation regularisation were covered extensively in **Notebook_04_PDHG_Tomography**, but below gives a brief recap of the basics behind each."
   ]
  },
  {
   "cell_type": "markdown",
   "metadata": {},
   "source": [
    "### Recap on PDHG\n",
    "\n",
    "PDHG aims to solve problems of the form:\n",
    "\n",
    "$$ \\begin{equation} \\min_{u} \\mathcal{F}(K u) + \\mathcal{G}(u) \\label{min_problem} \\end{equation} $$\n",
    "\n",
    "In order to setup and run PDHG, we need to define the following:\n",
    "\n",
    " - The operator $K$.\n",
    " - The function $\\mathcal{F}$ and $\\mathcal{G}$.\n",
    " - Step-sizes $\\sigma$ and $\\tau$ such that $\\sigma\\tau\\|K\\|^{2}<1$.\n",
    " \n",
    "Then we can setup PDHG:\n",
    "\n",
    "`pdhg = PDHG(f = F, g = G, operator = K, tau = tau, sigma = sigma, max_iteration = maxiter)`\n",
    "\n",
    "\n"
   ]
  },
  {
   "cell_type": "markdown",
   "metadata": {},
   "source": [
    "### Applying Total Variation Regularisation\n",
    "\n",
    "<a id='TV_setup'></a>\n",
    "\n",
    "For this notebook, we will be applying Total Variation (TV) regularisation to our PDHG algorithm. TV is a non-smooth regulariser, \n",
    "\n",
    "$$ \\underset{u}{\\operatorname{argmin}} \\alpha\\,\\mathrm{TV}(u) + \\frac{1}{2} \\| \\mathcal{A} u - g\\|^{2}_{2} + \\mathbb{I}_{\\{u>0\\}}(u) $$\n",
    "\n",
    "where,\n",
    "\n",
    "- The Total Variation is taken as a `MixedL21Norm()`, such that $$\\mathrm{TV}(u) = \\|\\nabla u \\|_{2,1} = \\sum \\sqrt{ (\\partial_{y}u)^{2} + (\\partial_{x}u)^{2} }$$  \n",
    "- $g$ is the Acquisition data obtained from the detector  \n",
    "- $\\mathcal{A}$ is the projection operator ( Radon transform ) that maps from an image-space to an acquisition space, i.e.,  \n",
    "$\\mathcal{A} : X \\rightarrow Y$.  \n",
    "- $\\alpha$ is the regularising parameter that measures a trade-off between the fidelity and the regulariser terms  \n",
    "- $\\mathbb{I}_{\\{u>0\\}}(u) : = \n",
    "\\begin{cases}\n",
    "0, \\mbox u>0\\\\\n",
    "\\infty, \\mbox otherwise\n",
    "\\quad\n",
    "\\end{cases}\n",
    "$ is a positivity constraint for the minimiser, $u$."
   ]
  },
  {
   "cell_type": "markdown",
   "metadata": {},
   "source": [
    "## Setting up PDHG for TV\n",
    "\n",
    "We define K as a `BlockOperator`, containing the Gradient and Projection operator:\n",
    "\n",
    "$$ K = \n",
    "\\begin{bmatrix}\n",
    "\\nabla\\\\\n",
    "A\n",
    "\\end{bmatrix}\n",
    "$$\n",
    "K = `BlockOperator(Gradient, A)`\n",
    "\n",
    "The function $\\mathcal{F}$, is a `BlockFunction` with\n",
    "\n",
    "a function $\\alpha\\|\\cdot\\|_{2,1}\\quad\\Longleftrightarrow\\quad$ `MixedL21Norm()` term that represents the Total variation regularisation ,\n",
    "\n",
    "a function $\\|\\cdot -g \\|_{2}^{2}\\quad\\Longleftrightarrow\\quad$ `L2NormSquared(data)` term that represents the data fitting.\n",
    "\n",
    "Hence, $\\mathcal{F} = [f_{1}, f_{2}] \\quad\\Longleftrightarrow\\quad $ `F = BlockFunction(MixedL21Norm(), L2NormSquared(data))`\n",
    "\n",
    "Finally, we have the function $\\mathcal{G} = \\mathbb{I}_{\\{u>0\\}}(u) \\quad\\Longleftrightarrow\\quad$ `G = IndicatorBox(lower=0)`\n",
    "\n",
    "Again, we can verify that with the above setting we can express our problem into this form, for $x=u$\n",
    "\n",
    "$$ \\begin{align} \\underset{u}{\\operatorname{argmin}}\\alpha\\|\\nabla u\\|_{2,1} + \\frac{1}{2}\\|\\mathcal{A} u - g\\|^{2}_{2} + \\mathbb{I}_{\\{u>0\\}}(u) \\\\= \\underset{u}{\\operatorname{argmin}} f_{1}(\\nabla u) + f_{2}(\\mathcal{A}u) + \\mathbb{I}_{\\{u>0\\}}(u) \\\\ = \\underset{u}{\\operatorname{argmin}} \\mathcal{F}( \\begin{bmatrix} \\nabla \\\\ \\mathcal{A} \\end{bmatrix}u) + \\mathbb{I}_{\\{u>0\\}}(u)\\\\ = \\underset{u}{\\operatorname{argmin}} \\mathcal{F}(Ku) + \\mathcal{G}(u)\\\\ = \\underset{x}{\\operatorname{argmin}} \\mathcal{F}(Kx) + \\mathcal{G}(x) \\end{align} $$"
   ]
  },
  {
   "cell_type": "code",
   "execution_count": null,
   "metadata": {},
   "outputs": [],
   "source": [
    "# The operator K is a Block Operator that contains the gradient and the tomography operator \n",
    "op1 = Gradient(ig)\n",
    "op2 = A3DMC\n",
    "\n",
    "# Set up a BlockOperator K\n",
    "K = BlockOperator(op1, op2, shape=(2,1)) \n"
   ]
  },
  {
   "cell_type": "markdown",
   "metadata": {},
   "source": [
    "$\\mathcal{F}$ is a `BlockFunction` of a fidelity term and our TV regularising term:\n",
    "\n",
    "- $f_{1}$ = $\\alpha\\|\\cdot\\|_{2,1}\\quad\\Longleftrightarrow\\quad$ `MixedL21Norm()` term that represents the Total variation regularisation ,\n",
    "\n",
    "- $f_{2}$ = $\\|\\cdot -g \\|_{2}^{2}\\quad\\Longleftrightarrow\\quad$ `L2NormSquared(data)` term that represents the data fitting.\n",
    "\n",
    "Therefore as $f_{1}$ and $f_{2}$ act on each element of $K$, we end up with  \n",
    "$$ \\mathcal{F}(Ku) = \\mathcal{F}(\n",
    "\\begin{bmatrix}\n",
    "\\nabla u \\\\\n",
    "A u\n",
    "\\end{bmatrix}) = ( f_{1}(\\nabla u), f_{2}(Au) ) $$"
   ]
  },
  {
   "cell_type": "code",
   "execution_count": null,
   "metadata": {},
   "outputs": [],
   "source": [
    "alpha = 0.05\n",
    "f1 = alpha * MixedL21Norm()  \n",
    "f2 = 0.5 * L2NormSquared(b = data) \n",
    "\n",
    "F = BlockFunction(f1, f2) "
   ]
  },
  {
   "cell_type": "markdown",
   "metadata": {},
   "source": [
    "Next, we have our positivity constraint function $\\mathcal{G} = \\mathbb{I}_{\\{u>0\\}}(u) \\quad\\Longleftrightarrow\\quad$ `G = IndicatorBox(lower=0)`."
   ]
  },
  {
   "cell_type": "code",
   "execution_count": null,
   "metadata": {},
   "outputs": [],
   "source": [
    "G = IndicatorBox(lower = 0)  "
   ]
  },
  {
   "cell_type": "markdown",
   "metadata": {},
   "source": [
    "Finally, we compute the operator norm of $K$ (`normK = operator.norm()`), and set our step sizes, $\\sigma$ and $\\tau$."
   ]
  },
  {
   "cell_type": "code",
   "execution_count": null,
   "metadata": {},
   "outputs": [],
   "source": [
    "# Compute the operator norm for K\n",
    "normK = K.norm()\n",
    "\n",
    "# Define the step sizes sigma and tau\n",
    "sigma = 1\n",
    "tau = 1/(sigma*normK**2)"
   ]
  },
  {
   "cell_type": "markdown",
   "metadata": {},
   "source": [
    "Now we can setup and run the PDHG algorithm. Here it will run for 100 iterations.\n",
    "\n",
    "Due to the increased complexity of the algorithm, combined with the reconstruction of a 4D dataset, the runtime for 100 iterations alone will be around **4 minutes**. However, we may require many more than 100 iterations to reach an optimum solution. Further, we may wish to reconstruct hundreds of energy channels, rather than just the 40 we use here.\n",
    "\n",
    "Therefore, consideration must be taken on the number of iterations you perform based on your choice of algorithm and size of your dataset.\n",
    "\n",
    "**Scroll past the cell below** if you wish to save yourself 4 minutes!  \n",
    "We have provided a final reconstruction after 1000 iterations of PDHG, which required around 40 minutes of runtime."
   ]
  },
  {
   "cell_type": "code",
   "execution_count": null,
   "metadata": {},
   "outputs": [],
   "source": [
    "pdhg_S_100 = PDHG(f = F, g = G, operator = K, tau = tau, sigma = sigma,\n",
    "            max_iteration = 100, update_objective_interval = 25)\n",
    "pdhg_S_100.run()\n",
    "\n",
    "show(pdhg_S_100.get_output(), title='PDHG TV 100 Iterations', \n",
    "     show_channels=20, cmap='inferno', figure_size = [15,6], font_size=[25,20], minmax=(0.0,0.4)) "
   ]
  },
  {
   "cell_type": "markdown",
   "metadata": {},
   "source": [
    "### 1000 Iterations\n",
    "\n",
    "We load in the 1000 iteration result using the `NEXUSDataReader()` we saw in **Notebook 03_3D_Diamond_dataset**."
   ]
  },
  {
   "cell_type": "code",
   "execution_count": 6,
   "metadata": {},
   "outputs": [
    {
     "data": {
      "image/png": "iVBORw0KGgoAAAANSUhEUgAABDAAAAGECAYAAADA99DSAAAABHNCSVQICAgIfAhkiAAAAAlwSFlzAAALEgAACxIB0t1+/AAAADh0RVh0U29mdHdhcmUAbWF0cGxvdGxpYiB2ZXJzaW9uMy4xLjEsIGh0dHA6Ly9tYXRwbG90bGliLm9yZy8QZhcZAAAgAElEQVR4nOydd5gkVbn/v2/35JmdjewuLGGRIKCCchUxwxUEFEWCAiLBhF7l/vRec8YMKoaL3osYSAZQQUVBEdBVAQNgICcBYdldYHOY1NP9/v44p/q8VVtV093TM9Mz+/08Tz99quucU6eqq9469dYbRFVBCCGEEEIIIYQQ0soUpnoAhBBCCCGEEEIIIWNBBQYhhBBCCCGEEEJaHiowCCGEEEIIIYQQ0vJQgUEIIYQQQgghhJCWhwoMQgghhBBCCCGEtDxUYBBCCCGEEEIIIaTloQKDEEIIIVshIg+LiIrIaVM9FkLIxCAiS/11riKydKrHQwghY0EFBiEEACAiZ5pJjP0MichyEblSRF4rIpLS9rSMtptFZIWI3CIi3xSRU0Wkt4axRO3PrKHuhb7uwzXU3VtEPisiN/pxDYvIFhF5RESuFpEPicieY/WT6DNr32v9fNN/rxGRzjq2+4Bvd2UdbdpE5KUi8l4RuVRE7hORiu/nwjr6meXPl9v9f7xBRG4WkXeLSEcN7ReJyDkicq+IDIrIWhH5g4i8Oe38Smm/m4h8Q0Qe8ufnEyJyjYgcW+s+ZPT7cNaxEJFX+31+9Xi20Qr4c/ZMETloqsfSKuTIv9TPVI93piEiO4jIf4vI90TkNhFZJSIjIrLRL/+PiOzVQL8nJP67pQ2Ob76IvEFEvisid/n7xrC4e+NPReToGvt5hYj8zOzfKhG5SkSOqrH9hMi+yUREevw9Q0Xka3W0e5H5H4+ZyDESQlocVeWHH374AYAzAaj/rDKfQfO7ArgaQGei7Wlm/ZOm7VoA5UT7TQA+BqAtZyxR3TNrGPeFvu7DOXVmAfgugEpiLBsBbEj8pgCuBDCnxuN2fOJ42U+074M5dQ40231tjdt8iWlzVB3/8dKUfY0+F9bYxy4AHjLttgAYMst/BTA3p/2/AVidOB9KZvma5PmVaP9yv82o/obEOfYdANLgNfBw1rEw51lNx6mVPwCW1XJ9AbgewD0Ajp7qMU/CMTnTnENZ12r1M9XjnWkfAMcl5FEJ7v5hZfYIgLfX0ecCAE8k+l3a4PhKiX4GAWxO/HY1gJ6M9kUjQ9Tv19pEv9/Ok10TJfsQvy80dHwa2OZ5fntr8+R9os0Fvs0TANqn+pzlhx9+pu5DCwxCyFao6uLoA6AXwNMBXOtXHwHg0znNn2PazwPQBmAvAG8DcDuAPgCfAHBtPRYHjSIi8wH8GcBJ/qcfAjgEQK+q9qvqbABdAF4E4CwAawC8EsDiWvpX1cvs8Uocu0d9tcw6qvonAHf5em+ocbeieo8DuKrGNhGbANwA4KsATgXw91obikgRwM/hJrwrARyqqr0AegCc4Pt+FoDvZbSfDeAXAObDPRg/R1VnwZ1jZ8BN5l8G4MsZ7XeF+/96ANwI4Kn+/5sN4JO+2hsAvLfWfSLZqOpLVXUvVf3JVI9lMsm5Vu21TZrLo3D3lcMBLALQ4e8fXQAOBXArgHYAXxOR59XY57kAtgNwUxPG1wbgLwDeDmA3Ve1W1T4Au8IpHgB3b/xGRvtPwMlbwMnehX7/5gB4F5zseyOAD6Y1noGyLzpmcwGMadUmIn0AXuMXL1bV0kQNjBDS+lCBQQjJRVUrqnongFcBeMD//FYRaauxvarqvar6DbiH2y/5VQcB+J9mjzeFywDsDTdBPFZVj1fV61V1wIxxWFVvUNUPAtgZwDkARidhbBHRZO5lIrJjXkURmQX3thJwE7l6xvkIgNmq+iJVfZeqXgz3Fq9WTgPwDF8+VlWvA6rnyGUA3urXHSEiL01p/x44xdAggJer6i2+/Yiqfh3Ax3290yXdleeTcMqOVQCOVNX7fPvNqvpxAOf7eh8Wkbl17BchZApR1T+r6kdV9RpVfUJV1f8+4uXMoQAGAAjcg34uIvIqOKXqDQC+1YQh/ruqPldV/09VHzTjflhV34yguHi9iOyUGMt8AO/2iz/1sne1b79FVb8K4LN+/YdFZGHK9meU7FPVm+FeaAA1/J8AXgu3/4CzNCGEbMNQgUEIqQlVHQLwI784C86qot4+yqr6bgSrgTeJyFObNMStEJEjAUQP0h+p5U2yqg6o6ntU9YGx6jaRS+AULAWEt3RZHI8GJ3Je0TAe//1obL9V1T+mrL8Uzr0EAE5JWR/9dqmqPpSy/lw4s+wigsUMAEBc7JTIz/v/VHV9SvvP+e9+1PBWrxZE5CAf8yDa91NTYiIclNJuNxE5V0Tu9nFCBnz5KyKyc8a2ongqD/vlg71//UoRKdvYHCKys4i8w/vP3+d98jd7//zUbUT9w7kgAcDHU/ZlqamfG8RTRIoi8kYR+Y2IrPYxAR4TkR+lHRPTbpnv90xxvEVE/uzjHWwSkT+KyOtz2reJyOm+n9UiUhIXQ+ZeEblMRGp5IGoq9liJSIe4ODP/8P/LBn+MDq+hn2eJyHdE5J/+nNns+/m0iCzIaBPF71jml48VkV+Li49QkUQsIRFZICJfFpEHxcVRWOn/s/39+q3OaxE5y/925xjj7/djbmrwV1VdB+BevziWkncOgP+Dczl5C5zbwXi3/9sxqnzblJ+dWHcInCUJAHwho/0X4dxKeuAe1qtMlewz2+8WF7dD/fV2YEqd2SLyYX8dr/Oy4FER+UFafU90zA6RhNInheia/pOq3pVbkxAy46ECgxBSD8tNuX8c/Zzpv7d6UG0y7/Dfa+EejlsSVX0SLu4G4Kwc8ojcR25U1XsmbFAJRKQHwAv84i/T6njlyK/84ssS7Z8KZ92S134zgD+ktQfwQgDdY7R/GMDdGe0bZQTOVWfILw/5ZfsZsQ1E5C1+HGfAKfoia6W9ALwTwO0icmjeRkXk/8HFoDgKbr/LiSoXA/ganF/8HnAKsG44a6N3ArhNRF6YaDPoxxuZX29J2ZfkdrLGNxvAdXAPIQfDmcIPANgezkLotyKS9bAWUQTwE7i3x/vDPWj2wcWFuUREPpGy3SJcrIFvwCli5vv96AWwJ9zD37eT7SaRPgC/B/B5uP+iAicrDwZwdZ5yxe/vrXDX+FPgjkc7gH0BfBjuP31W3sZF5BwAP4Z7aG7z27fr9wTwDzi3hV39zz1w/9kfReSVGV1/w49nn5TzyvI6uP9iA5zLQ1MQke0ARMruf45R/UsAdgDwmUmUkUOmXEys28WUUx++veyL7q9JRddUyT6Is+a4Fs4C8xEAL/Ruj7bOc+GUS58GcADcC45hOEXTCQBuEpE015jvwsnOXMW9iOyBcO+ZymubENIiUIFBCKmHpaa8ttFOvOvA437xJXl1G0VE2uHiWgDAdao6OBHbaSLRxGx3EXlxWgWvBHi+X5xsM9q9Ee4Zd+TUi9YtFpF55venp9TJa79P4nfbPu8tcNT+aTl1akZVb/IxDy7zP6XFM6n62IvLUhKZc58Fd810wz3U7QVnxdQP4MdpVhKeRXAPYRcB2FlV5/g+PmXq3AHgA3DHqcfX6QTwXDgl0mwAl4lI9OBTjdeCEBPgiyn78ihq49twbmAjAP4fgH5VnQv34Bidm+8Rkbfl9PEO38dpvv1sADvBxVkBgI/4hxfLiXDuBEMA3gxgljk+iwAcA+DyGvdhIvgk3IPbq+Hi7ETWan+Cc3/4qlf+xBCRd8EFN94MFwdhexNf5tkAfgOnHLpSXDyANP4NwH/DKU8W+RgLvXDBDyOZ+GO4/2g13LHq9cd9bzh3i4vSOvYWU9f4xbfk7H+07hLrptcI3sJne3EZJ66HOxYlOMVdVptD4RRAd8Fdf5PFQaZ8e1YlbK3cSFv3jMTvUyL7vFXEDXDKg9sBPC+pEBJnsfUruGvvx3DnYJeq9vvfPgWnFP2sJDI4qeoaAD/1i6eJZGagipR+WxDkMCFkG4YKDEJITYhIP4K1xFoA942zy9v89245dd4jLs1c5gfOpSKNXRBcLWoOVDmFXIPwBi7rLW30+2Y08e1mjexgyo/l1LPrdsgo19K+P/GgFrVfN8aDUdR+h5w6E4K4FLLRw9XbVPWDqvovDdyrqq+Fs7bph3vYTKMLwM9U9Q2RQsG7X1XfPKvqGap6tqreHSnnVHVUVf8C4Ei462sHBNPzZu7nAabf/1TVc6P/RFVXqeqbEJQInxKRrrR+4AL4Ha2qF5l9WA4XrG8F3BzltYk2kQLvYlX9tn9zHcXaeUJVf6Kqx2EcjCVzROSrOc17AByiqj9TH2hQVe+Fe4M9BGehcWRiewsAfAbOwuFoVT1LVVf5tmVVvRXAYXDWGTvCKW7S6APwJVV9v7fqiuL7/MuvPx7u4VgBHOOPVdnXuwfAKxAUy2mc579f4900YngXlP394vnJ9bUiIr8S5+o0CnceXO7H/SiAw7KsKry8+Cbc/p2uqiNp9ZqNPxaRhcEf/P9tediUn44UvKVDJLOSsmvSZZ+IPB1O0bkPnEXRi1V1RUrVL8BZX12iqq9R1b+qj8vkr8ePAXifr3tmSvtIcb8bUl5meIuryPXwR6q6qcFdIoTMIKjAIITkIiJzxAVk/A3CxOirqlrJaVYLkQXHvJw6vXBvcfI+WQ9H81O2tRXiYgjU+5DSdPzxjN5+Hpd8y+oncif7xcuiB7dJZJYp502i7bpZGeXxtB/rrW60flZurYnhCABL4B4CL8ipd7H/Piynzudy1uXiH0ojV548c/9GOcF/L0d2gMSP+u8FcBYTadyYFltAVYcR3vbvm1gd+f9PZCaQsWTOVhYUhh+nPWB7hUIUNya5TyfBKT5uUdXr0zr1D4U/8ItZ500FwNk5Y4uyOPxeVf+QXKkuzlGe288v4JQI3QiyyHK6//6jquZZIYzFWrhraJ357V9wlj6/y2l3Npzi+jxVvXEc268ZESnAxTDaHs5t4j9Tql2P4GLy4YyuPgRnoQMAbdZyCpMs+7yL0B/glGVXAHhZWtwNb2F3jF/Ms3aJ5N1+IrIose46ONcUID0L12EI8w66jxBCAFCBQQhJwQRxU7hJ5HVwpqGA81v9TDM2U0OdT6iq5H2QYfJcB/NR/0PKRPEduLeHvdjasuQIuElyVI+0HpGyYC6AlTlWQ9/09XZJ7waDAP461sZE5EUicqGI3GMCJ0bXbfTWMzfgYYNEQQp/m6XIVNW7Ed4IJ4MaRvw5ZxvR296kgvNquGvkVSLySxE5UUSaam0zlsxR1dNymjeyT9F58/QxrM0+5utlnTcPqOoTOduPrCPylADLslZ4xViksIq5kYgLNHmiX2zY+sJv53Ua0nD3w1n7DMHFS/l5mguNiLwIwH/AHeMPjGf7dfJVBIuat6vqP5IVvKvEV/zioSLyXRHZW0TaRWQnEfk0XJYSmxp0vC8IGuVouJgXUSDU13iFYhrPQ3iO+E3OeWvdXmLnrpcfF/rF48Rl2bJEVof3qeoNje0SIWSmQQUGISQNG9TvEbiHqW/DpZI7OTI7HidRqrc1TegrDdtvppWHqh6YUIjkTe4nFHXp+Zb5xaQbSbR8j5qYC5OINd3tyaln123KKI+nfV5bu34qTI2jB+kO5L/Bj8797mQHnjVjWTiJyNlwpt2nwgU37IJTNkbX7RZftTe1g/ERpXnMcwUCgktUWlpIIP8/itIDt9sf/UPM++FibxwO4PsAHhOX8eACETl4jDFNNHXvE8J5E8XxyPpEgZOzroE85QUAbOe/01wBIsb6T78Ftx/PkHh2iRP8+Najie5tqrpJVa+AC+z6KFzQ2jNtHW+t8G04pfg7VHVjs7afh4h8ES5QLwD8l6rmKZY/Cqf8B5zFzV1w5/AjcFYZ9yO4nw0mlAaTKfu+BCdLrlLVt48hh6zicCyrpeQYLRfAKSV7EKy7ovSzUVBZKu0JIVWowCCEbIXGg/rtoqr/pqpvTjP3HgeRGfVYEeUb5V8ID3HPnKBtTASRmezzfdDOyEf+yMT6ycY+9CzJqWfXrcgo19J+Y8JNJmo/V1xGlLHa5z2kTRRREL5f1fAWP1KYpZGrIPSBCiMLi/+Fiw/QqarzousWwJej6uPdqRxqTU857jSWsc5UvwCXQeO/4IIAPgFnaXIa3JvgH/mAldOF6Lw5r8bzZmlGP7Uqlhv+P3wchChj0ulmVWSR8d0x4jQ0ut31CG5ZySCi74PLxHM1gOtEpM9+4ILbRvT437NcD2tCRD4PZzUBAO9V1a/k1VcXn+ZkOJeI78MpMB6BC+76IQDPQlA2JuNLTabsi5QsLx8jAC8QztvBWuWdqi5LdqIug0rkOmXdSF4PpwweRXBDIYQQKjAIIZOPiDwb4a3MsonYhroAepGf9yEJn+JW5nIEP/9oMncy3FvbUTh/66ngbgSz5tRAdIl1q1TVxh65I6VOXvtkukHbPi/KftQ+L1r/RLHKfyezCDSb6C3lNar6DlW9I8UqaiJjRERv+ncao17kvvJkswegqitU9SuqerSqLoJTiEbuDcfBuRNMFybrvIn+hzyXmzzlYkQUzPN4EekXkWfAZb8Bxuk+MgY2wK+16onSwb4czvog+TnP1L3T/3Zpo4MQlx74vX7xfar6xVrbquqvVfUkVX2afznwPFX9nFf6RNmnkvE7JlP2fRQuc4gA+F8ReUdO3ei87RaR3cexTSAo5p8nInv5cnT/+6Wqrhxn/4SQGQQVGISQqeDj/rsM4HsTuJ2v++95SA+u1nL4QHrf94un+OCd0UTuF6qalyVgIsc1gDCxPjytjk+DFwUY/HWi/b0Iwdqy2vcipL79dWL1DXCxIfLa7wKXDjKt/XiJlDd5Fg3R8VniA+FNFJHi4G9pK/3/8O857WvZlzxu8d8H+yCGaWPYC+Fh+OYGt1Mzqnq7qr4F4T/IChzaikRjPtCfwxNFFFfloJw6eesirgPwAJzJ/0kIFhHjDd45Fk8x5ckOYgyg6jbyHr/4Pm8N1Ix+XwCXbhfYOq7TpMo+dZlDzoSTD18TkXdmVL0JwZrnhIw6tfIThGDbbxSRfwOwn19m8E5CSAwqMAghk4aIFEXkHAR3iG+q6v0TtT1V/QWCaeqnReToidpWk4kmbNvDvRF7RuL3qSKaWB8sIs9NWf8ahIeMNJPf6LcTRGRpyvp3wKWC3EqxpapbEFJz/oeIpAVZfb//3gTnWtBMIr/6rdJHGn4OIHpT+NUxzL2jKP6NsMF/75ex/m2IP+wlqWVf8ojeXi9BdkrPT/rv1XAPvE1BRDrHqBI96DUjTs9kcQncuIsAvu6VlqmISCEthWmN/Nh/v9g/MCf77kR4OM9EVRXAN/zi2+FM/YHxpU5tG2P9YgRF7l+sm4qqnjaGm5Z1S9jV//7qBsb4RQS3kfc0UXkxC0HZ/mt1qZCrTIXsU9VPAPiIX/yKiGyV8tkHjP2ZX3yviOyZ12eevPMxPyKZfzKCUuxxAFfVMXRCyDYAFRiEkAlFHHuIyOlwbwCjidBvAGS92Wkmx8O5P7QDuFxELhORQ+zDpYi0ici+IvIphGwrU4aq/hXA3/1ilI5yJYBfjrdvEZktIguiD0JAwU77e8Yk+SIAt8O9mbtcXHrd6KHqNQjZNX6p6ekgvwhndtwD4Cr/lg0i0iEi/wFnugwA56tq0g8ccFkYtsApdn4uInv49r0i8jG4B3cA+LSqrktpPx4iM+4XGRPnGN565u1wbyX3B3CjiBwmIh1RHRHZVUTeKiJ/8XUbIUqReoSIfNRbrkQpjz8E4FzkB8eN9uXlIlKLy0AM/4AVPVCdKyJnRNeTiCwWkW8ipOz8qD8uzeKnIvIdETnCPsiLyDwR+QiAl/qfrm7iNicUVV2FkDnjFQCuFZEXRIoML0P38g+RdyAogOvlMjj3AgFwhYgcZbbxVLg0qbW6Hl0Alzb06XBBadf7/hvlBhH5mIjsZ+OX+HP6JLgUtAvhrq2PZXXSKCJymoQsPgelrD8bQXnx36p6Tp39P1dEPiQi+0T7JyKdIvIKOEuG/eAe1rMUgpMu+1T1Mwjn5Tki8r6Uau+GkzX9cP/hG+29w99LjhGRKxDSAGcRKegXIygwLlaXQpgQQgKqyg8//PADOJNRhX/BVmfb06K2cH7Wq/xnDVzcBjWfjXBR19ty+ovqnlnDti/0dR/OqTMLLjhZJWUsa+DS19nffwZgzyYc04d9fxc20PaMxJg+16T/eVmi36zPsoz2SwE8ZOptgXt7HC3/FcDcnO3/G9xbefsfjJjla+ACUma1f7nfZlR/feIcuwCANPv/gntIeyJxnj/sPwcm6p6UGGPJ7/NQ4hh/OOM6yjyXfb12uAwkUT8VOPPrsl/+BZwyKPV/hAt4GP1nZbhrNdqXHVOOx2kpfcxOnEslPwZ7jX1hjHMw8/pGkEfLMtpGnw3+Y3/7EYBCnf/9mab9qho+z884d7Y6VqbOhVnnl1//XsTP5WF/3tjrQwGcVMuxytjGXnDK0KivIbhrKCofadYdOEZfl5i65zYqkxLHT/0xWGPGFX02ATi5gb5PM30sraHOQYl1O5t10fWS93lPSv+vTvSxNvFf34Mx7jmYINkHJ9Mzjw+ckiJa/6GU9c9C/J4QyaNNif/v2hrGckuizV7jOa/44YefmfmhBQYhpNksQEid1gX3oHcr3NuVUwFsr6qf0Ul8q6IuFd/r4d4Wfg7ujdcquOj0Xb58Ddxbrt1V9ShNtwCYTL4H90AR0RJp5NRFjN8XzkXgDoSH11vhzM8P1Jw3gKp6K1wgui/DpQ5sh5uU3wD31u0IjacQTLa/2m//m3APPd1wE/lrARynqm9QVR3XTqZvdx1ckL1L4YIJzgawi/90Jep+D8DuAD4NNyHfDOeuMQRnWfM1AIcAOLvBsZQAvAzAJ+AyFpTg3qr/BS545auQ40Khzm3rYLhsEk8CmG/2JdeU3/SxAc7a4U1wSoVNcO4/q+CsMw5W1fdmdtA4/wlnLn813PkjcOdAlB3jWFV9jY6RhnYMxkoJuQguO0JTUeeSsBfctXEb3PkyB+78uRnA5wE8HyFGTiPbuAfu+vkfuOtH/HZ+CJeq1AaQXJ9sn+BHpjze4J2nAvgsnGJuOdw11Q2nNPwdnNJ7T1WdiiDGhUR5rHOjL6WPW+H+vz/BXXN9cEqa38BZYu071j1nCmXfOQDe5Rc/4y0+7Pq/AdgHTul+HZzSbRbcsbof7nw9AcAxNWzOukne5M9XQgiJIRMg6wghhBBCyDRDXIreX8NZf8zyyrKsuufCPbT+UVWfP0lDJIQQso1DCwxCCCGEkG0cn70mCgZ5/RjKi34Ap/jF/5vosRFCCCERVGAQQgghhGwDiMjBIvIVEXm2iHT738QH1P05nFuQwrk7ZPXRCeCrcIEbH8X4gncSQgghdVGTryshhBBCCJn2zIbL/vROABCRdXCxFKI4LgoXhPJ3yYYi8i64WAgLfRvAZeQYmehBE0IIIRG0wCCEEEII2Tb4E1xq5mUAHkFQXDwIlyb5AFX9UkbbOXCBXgUuGO3xqvrjCR0tIYQQkoBBPAkhhBBCCCGEENLy0AKDEEIIIYQQQgghLQ8VGIQQQgghhBBCCGl5qMAghBBCCCGEEEJIy0MFBiGEEEIIIYQQQloeKjAIIYQQQgghhBDS8lCBQQghhBBCCCGEkJaHCgxCCCGEEEIIIYS0PFRgEEIIIYQQQgghpOWhAoMQQgghhBBCCCEtDxUYhBBCCCGEEEIIaXmowCCEEEIIIYQQQkjLQwUGIYQQQgghhBBCWh4qMAghhBBCCCGEENLyUIFBCCGEEEIIIYSQlocKDEIIIYQQQgghhLQ8VGAQQgghhBBCCCGk5aECgxBCCCGEEEIIIS0PFRiEEEIIIYQQQghpeajAIIQQQgghhBBCSMtDBQYhhBBCCCGEEEJaHiowCCGEEEIIIYQQ0vJQgUEIIYQQQgghhJCWhwoMQgghhBBCCCGEtDxUYBBCCCGEEEIIIaTloQKDEEIIIYQQQgghLQ8VGIQQQgghhBBCCGl5qMAghBBCCCGEEEJIy0MFBiGEEEIIIYQQQloeKjAIIYQQQgghhBDS8lCBQQghhBBCCCGEkJaHCgxCCCGEEEIIIYS0PFRgkBmDiCwTERWRM5vc75m+32XN7JcQQsjUICIHebmuUz0WQgiZKETkQi/rLpzqseQhIg/7cZ421WMhrU/bVA+AzGxEZC6AlQA6/U97qur9UzgkQgiZVohIEcCxAI4EcCCAhQB6AKwHcB+APwD4nqreMWWDJISQGY6ICIDjALwOwP5wsrgM4HG4ue5f4OTx9aq6carGWSteWbAUwDJVXZZT70xfvFBVH57ocREyFlRgkInmJATlBQC8EcAHJ2hbjwC4F8DqCeqfEEImFRE5EMBFAPY0P5cAbAIwH8AL/OcDInIFgBNVdWTSB0oIITMYEZkD4KcAXmJ+HgUwAGBnAE+Bk8X/BeANAC6c5CFmsRJubrwyZd1pCPuzLKePj5s6DzdnWIQ0Dl1IyETzJv99rv8+1b9NbDqqeoqq7qWqX5uI/gkhZDIRkVfCTRj3BLAGTvm7p6p2qOp8AB0AngPgLAAbARwDZ5lBCCGkuVwM97BfBnAOnFzu9LK4G8B+AN4P4B9TNsIUVPWDfm48US8PCZl0aIFBJgwR2R/AM+HMnN8H4BVwGuojAPxiCodGCCEtjYjsAeC7cBZsdwE4TFWX2zqqWgZwC4BbROQLAL4z6QMlhJAZjpfHr/SLH1HVs+x6VR0FcJv/fF5Euid5iIRsU9ACg0wkkfXFZao6BOCSxO8xROT4KKiaiBydUeeZIjLk63wosS4ziKeILBSRN4rIFSJyt4hsEJFBEXlARL4lIk9rfDcJIaTpfBpAP4AhAEcnlRdJVHWtqr4awAb7u4gsFpEviMidIrJZRLb48udFZFFaXyKy1MjipSKym4icLyIPiciwiDyc0uYgEfmRiDzm66wWketF5A1ZVnfJAMki8lIRuUpEnvRy/m4R+biIdGW07xaRV4nIN0Xk777dsIisEJGfisgReceMEEJq5Jmm/LOxKkYu5gcAACAASURBVKvqoF1uxhxURI7yMnW9l+X/EJH3iUh7XrD5tCCeInKaD2AcuY983Mh8K/svTAQ6/m2izsOJbe0vIh8Tkd+LyL+8HF8vIn8SkfeLSN9Y+0lILdACg0wIfsL5Or94sfn+GIAjRWSRqj5u26jqZSLyMrg4Gd8SkVtU9VHTZy+AS+HeSC6DM5uulc8DONUsb4Q7/3fzn9eLyEmqenkdfRJCSNPxioXj/OL3VPW+WtuqanWyKSIvgfPZnuN/GgCgAPbxnzeLyKtU9YacLp8P4BsA+nz7Usp4vwTn9w3f/wa/zX/3n9eLyKtVdVPWRkTkvQDO9osb4Nxj9gJwJoCXiMih3uLEcjyAC8zyIJxP+vYAjgJwlIico6rvydk/Qgiphx0B3F1nm3HNQUXkiwDebX5aDyfDz4azbs6T4WkMwgUenQegHcAWAJsTdcpwsvhxAJGyex0AG2PpyUSbW025ArefcwA8139OEZGDVfWJOsdLSAxaYJCJ4lg4ofWAqt4EAKr6IJyQbQNwcka7/wRwD5xQ/W7izd25AJ4K5wv+elWt1DGeh+DeaD4LQJ+qzoZThDwdwPd8+SIR2aGOPgkhZCI4GOH+/JNGOhCRnRCUF3cBeKGq9qpqH4AXwwV1mwvgZyKyJKerbwC4E8BzTPuXme2cgaC8OB/ADqo6F8Bs//sonBLjmznb2A9OIX0WgIW+/RwAn/TrD0Z88h+x3m/zYAALVLVHVXsB7AAXdK4E4N0i8qqcbRNCyFjcDKecBYBzRGTPvMopNDwHFZETEJQX3wewo5eRswCcDuAAAP9Rz2BU9TJVXQzgJv/TF1V1ceLzqKq+09eLOCZR5zmJrq+Dewm5C1x8kLlwcZmOgbvn7APgvHrGSkgaVGCQiSJyE7k48fvFifUxVHUAwAkAhuEm2R8BnHsJXFRnAHiTqj5Wz2BU9ROq+lFV/buqbvG/VVT1TlV9PYCrAPTCCV5CCJlKrDnx3xrs40NwSoB1AF6qqjdGK1T1DwAOgXs7Ng/5maHWADhEVW8x7e8DnAsHgE/4n3+gqm9V1VW+zhZV/QqA//brjxeRZ2dsYw6AT6nqh1R1tW+/UVU/DuAKX+fEZCNV/anf5jJVXWN+X6mqn/THAAD+X87+EUJILj516Lf84jMA3CMifxWRr3vXkKeLiOS0b2gO6vuMFLnXwr28e8y3H1LVb8IpL+Y2b28bR1UPVdULVPURHxcEqjqoqj8B8FK4uf2rRWTnKR0omfZQgUGajog8BcBBcNrqSxKrfwhnuraXiDw/rb2q/gPAe/3iR0XkZLi3gADwdVUd0/+wAa7y3y+cgL4JIaQe5pvy2nob+0nva/3ieZFSweJjakRvwk7I6e5rqpo0LY44FE4BAjhXjzT+FyF931ZKCM8wgC9mrIvk/b45Y8wikuvPy4rDQQghNfJ2AJ+Cc7cQOGuKtwP4NoDbAawSkS9JRmyhMciagz4TwB6+/FnrImi4CMAjDWxzUvGKl3/AHbvU+T8htUIFBpkI3ggnoP7gtdZVVHUjnFlzVC8VVT0XwM8BFOGsNmbD3SAa9mUWkf1E5H9F5DYR2SgilSgQEdwkG3C+jYQQMpVkvsmrkV0RFAvX5dS71n/PF5FdM+rcmPE7AEQWFY9mxenwcSt+k6if5M4cJckK/z0vbaWILBKRT4jIH0VkjYiMGrl+l6/WgxZ5Q0kImZ6o6qiqfgzAEjg36G/BPZBHMSEWwrnN3SEiByTbNzgH3d9/lxDcPZLjUgC/G8++NQsRKYjI60TkShF5xAcqVbOf0XHhXJuMCwbxJE1FRAoIvspJ95GIi+DexB0vIu/Kmbi+EcCjALrgggmd6LOZNDKuMwB8FUFpFwWaG/bL3XAR/3sb6Z8QQprIalOeh/AQXysLTTnP3c5mNlkI56edJC/YWrSdsVz6ou0szFifGdwTLoYGkDJfEZHnAbgaIUgp4ALRRcFKiwAW+N97ET+uhBBSN6q6AS7F9XeBatD6F8K5qr0STuZcLiJ7RHPWccxBt/Pfa1R1BNnU5VY9EYhID4BfwMUkihiBsyKMgj9HQUM51ybjghYYpNkchqBZ/VZKWiYF8Cu/vg/BzDmNU+CUF4CbiDbk3iEiewP4Ctz5/iM4DXCXqs6NAhEh+GmP980nIYSMlztN+Vnj7CvN5LieesnMHxOxjboRkTYAP4BTXvwdwMsB9KvqLFVd5OX6gbZJs7ZNCCERPhbFdar6KrgXdICbBx8OjHsOGi2PJTtbQb59GE55MQhnibIL3H7ON/v5Z1+3FcZLpjFUYJBmkxqcM4dUNxIR2R/A5/zibf77yyKyTwNjOg5OAXI3gBNU9eYUTfbirZsRQsiU8Fu4FHQAcHQD7a3VxE459awZbzIdXj3byduG3U4j28jieXAT5DKAI1X1lylpWinXCSGTyfmm/FT/PZ45aCRjF4hIR852WyGDXhRL6ZOq+hUfyDOpeKFMJk2BCgzSNERkOwBRurrj4FI8ZX0iP7gXiMheiX564d6sdcD5Th8A4C9wJnY/EJHOOocWTa7/kZN69ZA6+ySEkAlBVR8HcLlffF09Kft8AM+HEIJ/vjSneiT31qhqmvvIWESZSXbMGqMPnhmZFN/cwDayiOT6kzlZqSjXCSGTiXWJjtxDxjMH/av/bkdG4Esv819czyAN0XjGsoiIFBF59aL9TM2cJSJLAexe68AIyYMKDNJMToYTshsA/FxVN+d8bgZwj2+XtML4GoA94dL3nayqwwBeB+cnvS+yo9VnscF/PyMtzZWIHAGXNYUQQlqFj8BNhrsBXCEiS/Iqi8hcEbkcwGz/1usyv+qtIrLVWy8R2QHAW/3iDxoc47VwchrIzkLyVoS3g41uJ41Iri9Ki/ovIjuC6VMJIU1ARHatUZF8qilHyofxzEH/DuABX/5ARqrW18NZozXCRv89J7dWbfWi/dwvY/1ZtQ6KkLGgAoM0k0gR8bMxgg1F/Mh/n+L9mSEiJwA4LepPVVcAgKr+Ey5dFQCcISJH1jGuKObG0wB8XUTm+W31ishbAfwYYRJOCCFTjs/qcTJcELSnAfi7iLxfRKpvsESkKCLPEpFPAngQwDGmi88CWA8XNO06m7ZaRF4Al51kDpylRkMTS1UdRFBcnCgi50XKBBHpEZH/hPP9BoDLVPXWRraTwQ0I6Qx/GD1c+GNyGIBlaGLMDULINs3TANwtIleJyCnemgAAICLtXg5fgBDL4i9wMgoYxxzUK6M/7hcPA3CRVz5DRLpE5E0AvgFgXYP7dYf/fvkYSvKo3kk+WGca0X5+RESOMfP6XUXk+3Ax7xodJyExqMAgTUFEDoQTzkBQTIxFVG8RgFf4G8J5/revq+qVtrKqfhfAJX7xgkiIj4WqXg/gUr/4HwDWiMg6OG3xeXB+iWfWOGZCCJkUVPWnAP4d7g3cAjhFw/0iMiwia+CUG38F8FG4VNM/gHuoh6ouB/BqODn3NAA3ishmEdkMN7HeG07B8eocF4xaxvg1AF/2i28FsFJE1vrt/g+cVd5vAbyl0W1kbHcDQlrtFwO4V0Q2wVmt/ArueLyhmdskhGyzlOCemV4OF6jzISOHh+Hk8Gm+7l8BHB25i4x3Dqqq30dQBJ8MYLmXsRvhUrn+EWHuXG+mvot8m90BPCIiq0TkYf+xMZKi/o8FsF5Elvs6N5g6HwHwOJyb+OUABkVkPZxy/US4IJ+3gZAmQAUGaRZR8M4NAH5dSwNVvR1OcANu4vsDuEnnHQgT0yTvQJjMX+zTttbCSQDeBSc8h+ECKt0O4IMAXoC43yIhhLQEqnojgL3gJoDfg5N/Q3CTxLVwyojPANhbVV+nqiXT9ne+7TlwsrYAZ7FwN5wr3t6q+ocmjPG/4RQtl8NNYPvgXP5+C2eZd2hKgM1xo6rnAXgFnLXFZrhUq48BOBfOjPn2Zm+TELLtoarXANgDwDvhXr7dDTeXnAOXtvl+AD+EC2T5nMh62DCuOaiq/hechd0yONna6cfwXjjLjCgt6fo69+t+uBhFV8IFWZ4P546yC0zqav8C8WS4+80AgO19nR1NnX8BeDaAbyOk/h6CS616mKpGgfkJGTeydYBYQgghhBBCCCGtjojcCBfk82Oq+qmpHg8hEw0tMAghhBBCCCFkmiEiL0HIUPKrvLqEzBSowCCEEEIIIYSQFkREvi4ip4nI4igTiYjM8UFAf+ar/cZn+CNkxtOyCgwROVxE7hWRB0TkA1M9HkII2ZahTCaEkNaA8nib4wUALgCwEi445lq4GEjnwcWOuwvAKVM3PEIml5aMgSEiRQD3ATgUwHIANwM4UVXvmtKBEULINghlMiGEtAaUx9seIvIqAEcDOAAuc99suCwkdwK4AsD5qjowdSMkZHJpG7vKlHAAgAdU9UEAEJFLARwFp2FMRURaTxOzFTLVAzA0MpbxtRHbXibjWGjuYhWpoc5YfdfVPFlLc9ZNBNPgUqmd1aq6XdqKww7fV9esrj25zK23PnSNqh7etJHNLOqSyQVp12Khc8xOJUOmFMytqRPt1XKtZ641LbRbaC+IKdd/HZQ1tB8qh/Z5PQ2jZOpVUut0Ixyr/vZ4b8PlsDd2zEVzy2szv3cUR81440aWa4fDsRwql1PHkvWfdBbifbWZxY5C2K/OYihvLIX/0R4vIH7Msu4GJYQxqmmRrC9mP/uKxWq5qy2MJetdzajGe9tcChXtv2X/O828fdV2TlXGLYPHvv+M/w6b3UMhY91gZV3T5DFAmZxD3XPkgnRoW6FrkoZXO4vaw5g6C+F6by8m5ZO5/s3pF7+uzXzTyMfBUruthI2lICNGTQeDGRlI29CeWA7t281gihlT3FltQSb3dMW3USik3xPK5bANEcUz5va4bXeY+4nKPAAv8p8v7z1rTnXdaCW0t6wZDjK5nBCKsfujGX8x4/HKys5Coo7d+ubRUM/K8Sx5lTwiFQ2/FEziwTaxzxfpfSVFlV0sVcIIhhH+o/gY46PRccnu7Lbj6zedcmUYFS1lCvLpPkduVQXGEgCPmuXlAJ47drP0C3Z8NPNBu3keO1mTzK0rpm9TEgJ5PH3lUZAOUw7bLBTCqSdNPC6xSaYmBI+m3yhsJtasOltvJ33yH2+f3ldFR2PLJuthZptaUU0fV2IE49pGaylAyv/KWrNm9Wb8+Zbag3G3yesXNGVIM5O6ZHKx0Il53ftu9XvyWi8YmW3X9SFMxJbq9tWyPfOSD4H2oarDPGzbCeYOPeH3Jd3x67AW1gyH8f5zs5n8VMI1VUlMCh+WlaGeDKb2+0zZo1o+ZHEptu6+TUG5sb0Z8zwzkZ3bOVwt7zxnbbW8eTj+wPKDf+5QLd+9JUxc7LHsNvcGKyl27Y73Nb8ztNm1b6Ra3mXWxmr5NyvDs+xdG+L7VTbb7DQy2G5zhYaMgCUJ22jT+NSlU8Mxev7s2dXy0+aEF5Ij5YwJ/Ui8r989EY7xiJHzgwjHeFQy5H+NsnXE7EseWf1Vavi9MM77qm2fvG47tCNZHQBw+8ClTZPHAGVyDnXPkdsKXVjUc8CEDqpW7Pn0rkW7V8u792+olhcaOQIABQnndke7uUaNkrRiFJkdbUHe3PF4kHsA8OsVs6rlNSOhrzvk3tQxzq8sirWfj75qeXFnuBZmmWl1lxE3L1m8plp+5m73x/rq6U9/gNy8vr9abm8P+zJnp8er5fJwfB5/zz+eVi0/uXkW0vj+g+GS2liKy7HF3eFYLu4K8rmvPdSzkuBJcz/sbYvf92a1hTZ/Wh36HTH3SqtAEXOfHqrExzWgQV72SZD18ztCv0b3ElcqJcRgm6n3+FAYy32VVdWylaPDElc4lWt4IZFFJTE/t+1tv81i7eBtueun+xy5VRUYaU/nWz01icjpAE6f+OEQQqYbCkWlUotCh9TAmDLZymOruCSEEMrjplL3HLkorWd9QQiZOqa7TG5VBcZyADuZ5R0BrEhWUtXzAZwPTBcXkkmiAUuJujdh9LBWi5hnTSGTMK5aGe9YJMvaJ9O00VaJb3tcJ26NFiPbJgrV+t+yk1TGlMlWHrcVe7XsLYvi11r2GwjLwkp4c99mXq0MW1PSHCs0G9vJvtd4fDD8vqQ7s3kmEjOrDWX7JulxbIBl1JimlpF+Pt6qd1fL/1gZd715pjylWt5Usm+c7O3b7MyKYL2ypRSXLneVnqiW1xWfrJYHK2HMQ+Xw5nN4NFhz3ClLY33tORgsbO7ZGB6O+tvtS5qw/ZHE26eVhdXV8qxKeFu4pbAlbN+8/RpEGFexkDTpDsfs9g1hLNt1hd/nmLe2W0aD/L45vBz1I06XyIXYPS+cVaMS+s2yjJhIirFpXPPknd2X9qZMFSmPm0jdc+SOYv+kz5GTb5wD4fcNxp1j5UBvtfzEYE+sRUcx3QpguBKW1g0Hxfkd6627XHzXN4yG8/BRDXKolOFCslIeio9ew6FfNxS2UxwK+2LvTwXMq5Y3jwQrCSBucTa/K1jobT97XRivOS7D/9ytWu7vjlv0aYZvm7W6uKUUjKSerMT3C0H04llbnlctF809fNj8p8uLD1fLo8ZCDQB2Ku9SLRdqsC7YJDnhO8xubTH/Ucfo3Gq5x5halIwMLyXugY+Phu38q/DgmONqpsFxcr4zEVYX9TG9ZXKrKjBuBrCHiOwK4DEAJwB43dQOiRAyrdBaXWpIDVAmE0Iah/K4mVAeE0LGxzSXyS2pwFDVURE5A8A1cIEtvqOqd07xsAgh0wiFbhVvhDQGZTIhZDxQHjcPymNCyHiZ7jK5JRUYAKCqVwO4eqrHMdXUFKyzEXeIvDbWLcHUsybLYss2EF+i3yxXjYkK3JlHLW4j43ZzyQirbIN7bnWMbEBVUy8rUGjM6DDZVw0uJRo79o2YPDeUtmUKmN7mca1GvTI5ui5j537yupcgO+YiBOvcsTO4AfSYqFsmaDi2jMbPvZHK2OdiW4Y4TSZFsu5fFXO+t5vhL+g0ZrVm21qJX1O1BFO0x6Vb46bTA8ZHtdeYS3eO7cWGvvb4js0eCa4aGxFMlIsmwHJfW3Df2blt60CsETZYqQ2aOr8zbLOrGOos7Yu7xgyM7lgtP7ApXKcrzBuhNliXmbCNYiKIpz3GNvDmAxvDNtsK4YDZM6VUyTbjbTf9ths3lUEE023rFlSscUrViKtJp5prQoPLUMlsf2Mh7r6URdY52cwgoFtDedxMJnuOnO0OUj896E/93bqDtElSvptAv8ZVYsBkafr9E6G8oZweMBkAhhCCQg4X0t1GLF3SF/8h41Zj3c9skOK/rQ/bm98Z911c1B1cL0omc0hpNMiSno5QZ5ZxM6kkXEZsJpD5vSE46PzOINP7h0OQ4z7ZL9a+3chVK6HsrabbzP37K8FdMTkPr0V+jGbOcWtDs/y0bZ3E8kapLxNSM6mMc3+bz/SWyS2rwCCEkPExvYUzIYTMHCiPCSGkdZjeMpkKDELIzEQVWpm+wpkQQmYMlMeEENI6THOZTAUGIWTmMo21y4QQMqOgPCaEkNZhGstkKjCmiNzYFnXHYaitfixWhWmzVdyHjKEVC+l5B+Pp/FqH5H7pOFKO1hobw9ZTTU81W9G4z3VBOkw9I0zUFq3vXM5YJCO+Rc37Pt74GK3E9DaPm4kk/WRHNfj2rpOV1fJgeYdq2cbA6DWipicR0GJgNL3eRnO5zYpn36xSTPhbm8ytGKqkC0QbD2O2WZg9NCtWb0SC/3NW+mlbHkykk3tMQ57PuZVF1XJncez4SMk4IfPbQhyHdeXgCz1k/IKLSD9IyXFZUXHOfmGMZeOr/vsVS6rl9SPZ6aNtDI2C+R87TXrYPhMbJM+/2satiO2+OfU2jdpjXxujpqbdfrsG+d2p8Tgfxax024aSZKfZna3hXNq3P/3+a3YFd262cTriaQ0r5hzPisFRMudqm9o4V82Ih0F5PN1oZtwLi009bMMYDJWzz7OyifdQMjJ5sGznXOnj3ShbYstDRpaVxFwnsTmXkckaUjgDwKCE5bkSYjf1VkK6UysjNpnUn8ueiMc4OmihSfVsYl08uj6kXm0rhrHM7gwxMDrasq8nMdf7a3d7pFr+49+CTLFpqh0hzk7ZHMu5CPvVbgNGmeP1uIT0rADQr/F0sdVx1RLXL4cODfendpM6dU5Her8j5fjvnaNGRo9vKHVTSNwPylM+x57eMrk1nzwJIWTcKJAToI8QQshkQXlMCCGtw/SWyVRgEEJmJKrTW7tMCCEzBcpjQghpHaa7TJ5hCow0e6CpTvNYo+llzPTfuHfApn5LN48TiZv81mLuGUuDOt7UoVNAzPw6J0XpVJI1lqLEzYzt+K1Bmd1Haeg0NueOGC2r1uiOUpM7SSunVFVgGgco2pZ5qLy2Wu4qza+Wu43bxAHz4+nQrMnsllKQiYPlcB1YlwLrgdKbMMUtGTeITaOhfVam1g7jc9JXiMvjoUow2S0Vgon+iBhTYJMWs9OY8SZ5YiS0X4jgutCR4U6Sl2VuJ1lQLc+tBHeScsZ95uD+HWLL9vj/bnkY86gx9X5KXzDV7p4df9MzOBqO0179oXzF8mCuXFKb1jOQZ4bcbuTuqPnD2s0f3m9cfpL/6frRsP+bjRvGiKS/qbKpUytJVyTzB9gxF0y537jGbNcevzfYlLT2L7Z7b0dl3WeGk7LdHMs24yYksbGEY29TTWbte300Xx6LyOEAvgp3s/uWqp6VWH8UgE/B3cBGAbxLVW+opS1pLgWTMntWJaRR3TQaztOSZl/X5QxZtmrQpNk2v2828nUo4f42imy3rXrZIiF1sRbCCPqM3LeuZOs1nt71xifD9T9QDmlJnz5nU7XcY+4bg+belnQhsffAgZEgS25aFVwP+43EaK9kPwLONy7j/e3prnB7VMK9eVapJ7VOEs2YJ1qXm6SLW69JIW3rbRwN+7LQpLm2Mn1DKd7X+sI6kIjpLZNnmAKDEEI8SgUGIYS0BE2WxyJSBPB1AIcCWA7gZhG5UlXvMtWuB3ClqqqI7AvghwD2qrEtIYTMXKa5TKYCgxAyc5nG5nGEEDKjaK48PgDAA6r6IACIyKUAjgJQnfCqqjXT6kUwExyzLSGEzHimsUzeBhQYtYaZbab5e7pZfszsdSv3ApsVxJp3WneS9L8r6aog48wKIjVETp9qV42Ym0zGX7yVK40NnjyOjCSNkHe87DoxmUtQSc9SEHMtyXEBiWV8UHse2b5qPe+nX3YSgUJogTEtWVt4vFoeKM+tlovGDLm/I55lYXZnMqL61pTNdTBiXEuGRuMyc3MpuGc8ORzk8ZZRGwk/1O8wl8f8jnhfw0PB/HVEg+l0WyXsV15WjSx3iSFjJ2vLeclJ7KpOk/ljs9kXO5Zecy/atTfuRrBdd4jsv2LQuJCYqO/dbaFNX0cwgwYANebiNsNAjzFdthlgRmuU2WUj02zAfJtZpmy6Kkr8gG0xrhNbCmEfrVmzzdCBmDzNvud0muj5/RKOlz1frMsIEM9001U0WUSM2B4sWzeT0KCoiXlBhgtLj3FF6imGsRRMv3bsjdKgPF4gIreY5fNV9XxfXgLgUbNuOYDnbrVdkaMBfA7AQgCvqKctaR7WTW6BBpe1AtLP6zw2jKS7VmWRnCdVJF2WtJvr0rax2bIAYERNFhOTYaSC9Cwklm5zvQHAYCW4rN2zIdyTdusL1+JIJbhn2PtWsRA/YJ1G3m4aDi4Vo5V0GZGc/g0bV7GijO0S0lbj41VW1qNYX2qfO8Z+BgESst78npUhDAAKw1P37FLJcM+cKhqQyXnyGJhkmbwNKDAIIdskdCEhhJDWoDF5vFpVn52xrqagZ6r6EwA/EZEXw/leH1JrW0IImbHUL5Pz5DEwyTKZCgxCyAyFCgxCCGkNmi6PlwPYySzvCGBF5tZVfy8iu4nIgnrbEkLIzGN6y2QqMKrU6mpisWb5WX4MWeZKSbePYKJZqNMFpJDIapHlrjBRbhO1upNM2PZj7jc5LhUZ27dtJtu1JEnMnUTSzZTzz1TrNmI7bk//OWnap7W4l2Qd4+Sxm+oXWgphDIxpQ1mD+ao1y11XCSb9/cPBDLlUiZuZFgrp127BRGZvMyacXe2h3yXd8cjwYkyMn5WRAuieVUuq5T8+GaLHjyaqL+wIJsNtpWA6PWCiwY+acZUT11FJwjm8zkTM32zcXqxLwuw2kxUj5xIsGRe1QkyqhLJtft+muBvB7rPDdp63eGXoyxyvkXKoc9vq7WLtB8pBjgyaTARzOsL2nxwOfSWPaxZlI8OeHDEm0cbsvN24z5QTqVqs3Csh7vZSxbqm5ETPty6B9n+d1RbO3S5jA19ICPc5HekmxyPm2HWby2Bee/iPBkbiY6+Y/eo0WUh26QnzB3soyubYDyQmuclztDaaLo9vBrCHiOwK4DEAJwB4na0gIrsD+KcPGLc/gA4AawCsH6vttkJFJ86svd3MTeeVQ8aKrLlFp3GJSJ5hI5V0uWQZNu4YVqa1bfWoE+RlN4KrxIt6QqalLeZU3X9e3H1uzbCRve1hmy/aMVjAD5dCFpHHt4SMJNesiGeZenI4tLcuZNatrsPI1L72MJZC4t7UZdbt1Bkyec3vCa5wN61ZXC23JVw12o1rXFIupjFgfPFGcrK5FOp8vko+T3Wa/y/mJmfqdZpdsfe9tsR01WaNsplxJvI6qG4vcbwbk6PNZHrLZCowCCEzEwVQaS2fQ0II2SZpsjxW1VEROQPANXBO899R1TtF5G1+/XkAjgVwioiUAAwCOF5VFUBq26YNjhBCWp1pLpOpwCCEzFAYxJMQQlqD5stjVb0awNWJ384z5bMBnF1rW0II2XaY3jKZCoyJwLoBGFPNmDtJwlXBuo1kZRHJyg6ydRaSdJeI8bp62N+z3FzaEu4ssfbGLNuaizcyRktR0iOkJyNPq6lXiblKBA1kJccMbjKIHQv7f9dogWet/mLuKBmR8jVhwqYI6R3EUwAAIABJREFU0bbFngdZ/4um9+sYj3lcE9xPtAKMDo9dj0waeVlzsq79R4uPhIWhnavFxwbiUdIX9gaT3aRpbdiGydZhXE4qlfgFVihYV64gH/r7wzae3XdftfzQpv1DXxqXjSUbAd5kMUlmiai2T5z7BWNKXDHjj7mWaDARLpeCm03SFNeabg8ibhYd0WdkeE8xyKBy4pAu39xXLR+wT3hRMmQykvxzeXBpfeqcdbH2j2wKGVkGzXZGzfHrMlkxHt5i3UmScmtseWEj1mvFytk41r3CmhtbWZmVYSDpQmIj6+/WEfZ3rjEVHzFNhhIvw9qt+5M1rzfnxJyO8Psscyt8fHXiPDSyfZ9Z4T9a2hvOo1VDoc36ks1SQ3lMxqYjkbliViWc80Wb3ahoMvJ0hAugPUNuA3FXq7XD4bpaNRTOXysH2q2rQELWfmCPcKH1GlfCvZ9yU7Xc2R3cGG3GJAAoj4Txlyuh74HNIQvJ4+vmVcuzTMasFy4MshoA7tsYjpm9bz02GOTwkiDS0W+yOa0bMisSLJ67plqeNy/I3oouqpZHc7JiDJj71iwjx2zSpp5i2HebtQiI38dsOcudJCtLUnKddRvZqz997m8z0yTPqA4NLp0DsTnHNmitO81lMhUYhJAZi9CFhBBCWgLKY0IIaR2ms0ymAoMQMjNRZQwMQghpBSiPCSGkdZjmMpkKjAkhPZNEzEQ6x1XCug4UCuP7ixrJsFGLC0rBuGO0FbLdRmL9mv2ypuRZriVJd5RChquIJekSkbV9G+1dTfThUswlon4XiDwT+SzsdjIzpWS4D6VUzMCek2bbiQjElZjbSHpP1uUmVqepUZwbyQqU0ss0Fs7TnehaaMQtTJHuSrWwPciElYPxc+SZ1sw3wxQ5aQocMVqOX182W0lnR7hGKsZc2GY92W/+6mq5a30wHQaAFYNBbs3pCPJ8rYlkv2o4mAWPJq4jjWW5SD+f2zNu5UnXilGzbCOgD0rIwrIZwcS5ezSYKK8YjR+7240l9PrSC6rl5y9aVS3fsTZkHpjTHndZWdg9UC0v3xLcUQaNKfJAhkdfOcdlpGTcAK3peEeGS14pIXOtWXWnBlcL6zbSr3FT+YguiZ9H23WF/36v2aHfhV3BbLfTnEdPMWbfANDZFo7ZfauD6fdjA+F/mdUe9nfH3s3V8kuXBBN4AOg2pueCcL6Ommw+V/xzl2p52LjZrJMNsb4q5p6ddJvJg/K49Sgkztl6szHY9qOIm6OPSDjn2jVcC5vK4byuGJN+K7clIaoLxj+23dxS7N2lw4xlViFsb+/Z8XvQvO7HquXnHBzcRrQU5OjQ+iCTRgbirhqPrdi+Wr5pxU5Iw95ruorhmG4qxWX1qJ1ymX3uMJPUJ4fDMbIuJEWJX3sbh8P9sXcguLM8uX5u6hituxwQP5btkj7nHDHuZKtLYSxJ18d6qTVTSZ7sj7A12hLd9hnZvRHBtUYnKCOJncuUM9w2p5LpLJOpwCCEzFCmt3aZEEJmDpTHhBDSOkxvmUwFBiFkRiKq01q7TAghMwXKY0IIaR2mu0ymAoMQMnOZxsKZEEJmFJTHhBDSOkxjmUwFRl3U78tda/tYfAkT96KRmAqWmC95hi963jZsfAqbOtXGvchKYwpk+5JljaW9YFNKxU/PdgR/ZOsLHvMxs+lZc+Nh2Hgk6XXKJj5EReO+a3Ef/fTYIIVYGtPs1KWjlealMao5VkZUP+HnqDK2P7Nm/adbpWxsJg1cB9NcuzydEdQf+6KQESNn13LwMd6+N/y+Y0/8uimbeAdtJvVpezH9HGgrmDqJ+AwdZtmus3EvLEtN3Ie5PfE0eSs3zamWb1kdfJG3jJrYFpqdZs6OPivegG1Tif0ep9380oYgw/s0lEumh5GctNL7dIcUie9+wyXVcsdHzw3bf8Hl1fItjy+Otb91bfDRXjOc7t8+x7jHx9J6luP//WjGcemIyV2bhjS1uhuzOZYdxm9/VNLPo04jQ5+aSOv37Pkh7a71XW835958E7eioy1+HnZ1hv3csX99GL+tY87vjmL4v2Z1DaIWbGrhTSbOyX0I6YtLhSbcoyiPpwXJmBj1kJxLlo38sCmgF7SFC9umDrXpL5Npmx/cHOaDq4fTr/c2E0SibGTqI3GRjO89sGO1fNUjr0nd/ohJI7rHrHg8md62dLnYY67Fvec/WS2vHwzz2oHRuIzYvsfItZJJ4WyOy2wjOyqxOE7x47339sur5d1/fmy13NE2u1o+q+/Garmkyf2QlBIwbARmyRzX4RpjOtQS3yKvTsH8r9t1hGNkTxHb2sr3f24ZgaVY5xw5iZ2/Z8WkmjZMc5k83ifycSEi3xGRJ0TkDvPbPBG5VkTu99/p0WcIIWQsKuXaPzUgIoeLyL0i8oCIfCBl/VEicpuI/F1EbhGRF9bathWgTCaETBj1yONpPLFuFpTHhJAJZRrL4ylVYAC4EMDhid8+AOB6Vd0DwPV+mRBC6kQhlUrNn7EQZ67ydQBHANgHwIkisk+i2vUA9lPVZwJ4I4Bv1dG2FbgQlMmEkKZTnzyuRSZvA1wIymNCyITQ3DnyZDOlLiSq+nsRWZr4+SgAB/nyRQCWAXj/pA0ql+QfmKX/aST95vjMmrL7TXddyHJ7cMvp66yriG2fn6p1bK2d7demTi0mUjzZelluI7Wardu+Y32JMRePbS87Vaw9FtbVpK3QlVpnVOPmuCKtk1op6/jF0umac7WRVLO10QTdqqLZWuMDADygqg8CgIhcCiev7qpuUnWzqd+LYOU4ZttWYKJlclI+ZJ1vvQgvFdtMHWtWPDgal5kjZtma0rebcodNQWfcQZKuIW3GRLjTpLyUjPSsvX3BRnlouCu2rq8jtLduI73m7vuM2UG+jGpc1ty7KYx5jZGn2e4kgaxUeG47WSmb0015SxI3N/7bUEjF+cqzj6+Wdzn3L9Xygs5gqt1ZiB+7Laa7IfPHDpry+hHj3mBSL5YS95Us944241ZUiR0ZY7ae2N8eI7c7C6FNX1v6f9djyv3t8WNqUyluHAlm89btY4lNb5pw4ds8EEzPO8w5uUNfcE2x571Nw1hJpAwuZJy7GwaDK8+vB+8N7WtwJ6yL5svjGU+z5XG9Lsm13N/z+ixJkH1tJl1vv/ETE3MtW/maTH85vzOs21gKK0s1nKYbS/HzzrrJzDPbecaccPve1aQ07u2Ku5DMnx/WtZv7Q2U0CIMtm8J11bYupNZeY1JGA0BnxcoVO/80rhrl0K91P9uu1043gPWbZ1XLf37JddXyJfcHN8xrB86vll/Y/cZYe/tP2nSlJqMrCjX6Bme5hNjfCxnnzpxi/B5oXYPaC+luLrExmvI6jfsPbSyElNB2LmvvlLFnmsQ1UM64b1ombl7cZKa5TG7FGBiLVHUlAKjqShFZmFVRRE4HcPqkjYwQMo1oeoqoJQAeNcvLATw3WUlEjgbwOQALAbyinrYtSk0y2crjgnSkVSGEbLNM75R9LURDc+SidGVVI4Rsk0xvmdyKCoyaUdXzAZwPAJL1aowQss0iNWjLDQtE5BazfL6XMdXuUtpsJXdU9ScAfiIiLwbwKQCH1Np2OmPlcXuxd0btGyFk/NQpj8k4sTK5o9hPmUwIiTGdZXIrKjAeF5HtvWZ5ewBP1NZMUJvZ+Xj+rJxsHfZZxGRpsFkd7BNM0nRaMjJWNEK8r3QTYusmUpTOxLrQpktCpPkuxE3fIoYQzNjKCXeIsqa7R3SYbCPWncPue4f0xNq0aThdKzG3j/B7ybhnJKNpd2h3tdyO8IbYmnsVi2EsA5V1YXuJW7/te4HsjDRGJJgGl0205kHdEKtn3U5GETdVbBZZpvrJ7Crxczw9g43aOsZEG8lz2rovxTKXZF2D1i2pNpcqzZuSad3a5dWq+uyc9csB7GSWdwSwInvz+nsR2U1EFtTbtsWoWyYrgrtInjmldSmpmIj1NuuBVU1vMqfrY4Px29eexsx2loTryGYRyXIbSWYhaeuwbmljz/vL5ezztadj7AwOdgvFhKprt94gq56CYIq8YjCc26UM/1RregsA7QV7jYYxj5oLyfZVNtdtUlL0anij+6KFoa99jen1k0NB5j4xFL/PdGTc5ioZF3WXkQmbE5OugnGX6DHZqqy5ss0WYt1n+tviropzjHm78RqJmSXPM+bsXcXQ18aR+E7dvyncw5Z0h/vBfJMhpKM9/G5dnACgzbiabBkMx7LTmppn6EGzXEYAoGzM1r9y53ZhhWzMbDNu6pfHJJ0G58gTQ5ZrsltOl4u79oXzYF5HkPs280by/O2x11kpyJIt2YmSaqKvLfS7Q184/7dfGA5rd1/cDcHeHypG9pdK4R7U1R3uQeU12XP6NnMfKsay/oX9n2WyEdnrPekmNqdnoFreefeHquUjTRaUfw28xbTPlhGz28K+9BpBaOfCq8tjZxcBgLZYhrHQpltsxsVAOTEuu1zMmMvGjovNytXAu+24a0t8e/HMI+nZEKcN01wmT3UQzzSuBHCqL58K4GdTOBZCyHSmUqn9MzY3A9hDRHYVkQ4AJ8DJqyoisruIe2oUkf0BdABYU0vbFoYymRAyfuqRxy0YNK5FoDwmhDSHaSyPp9QCQ0R+ABeMaIGILAfwcQBnAfihiLwJwCMAXpPdAyGEZKDaVKGrqqMicgaAa+BeX39HVe8Ukbf59ecBOBbAKeIisw4COF5VFUBq26YNrklQJhNCJoQmy+NtAcpjQsiEMc1l8lRnITkxY9VLm7WNrSOq2wwK9ZkWZUVnz8Wauootxk3ras2eUQvFWOaQztTfZ8viarkT8eBO7RpMljsroTxHjAuGMU3eXAk2fOWEGZV19aiY491ZCWOxe74RwbS2PXF6VjL+L/s/bikEU79hTUSOriyolruNC0m7OfZdsqRaLpmxDyBup9iu1j0ibH/UjKVkTeJNeW0xbrI8KtbEPESXLxTC/heMqV25EsyMt876kk4si0iei1HsFM8y1bNuI3nBGsM2axlnrgleRns150sa0mTzOFW9GsDVid/OM+WzAZxda9tWo2kyWTXTfcxiXbFsBqJu7U2rjk5zuuZJY5uFxGaCsO4gBRNOvVCMn1955vdp/ZZNJojRRHaUJzYHN7ykK1ot2H22Efete0jZlIs2YnvChcRu3poPWxNdG32+aORDu2ZPF54YCvXWGLeRO9YH0+V7N8bPhx7jK5N1WIatO4uptUDi7owLOo17oenMZjexLiDdRgZ3JkRgt1m2baxrT3+7yQTQGeRxd0K2L+kJ8um5u90X+i1aeWzPw0R2FZPVoK2YLstGjQm7PSeTblHDJgvKVQ/tWi1vqJj75MQkQ6vSbHk805mMOXIz2Spjg3E8260jyMEemxnKnNedMXeKbGG5qZSdFS4NScjB/vawvLQvuF0smL2+WtZKqDOwMS5v1q2fUy0/sakfadh7SNHca/pyXApHjBvkiHVNMRlcrJtJWeNzNHv9P6UnXNdWJpdjbptxesycsz2W+SPUGRi1rhrpZSDuvmefA7IyjxSktuer+D0w3W1kwEzX2zQu1Gx2Ja0hS2IS+xxld3kUY7uKtiLTWSa3YgwMQghpAtNbu0wIITMHymNCCGkdprdMpgKDEDIzUUxr4UwIITMGymNCCGkdprlMnpEKjFpdPbLq1eta4jqzZvnGPaJgIqKL/b3+Q1+rm0lPcX61bDN59OnsUK4Ek7hC4jjYiMHtNjNExvZsdPekS4I1c7ZmfF0mGr414V2swTSwnPgbrGlwOcP8GSZTSjFhklY0NsC2TaexE+7vCOWYCV/CfNqasW0oBXs1m5KozZwH1h2msxzcdwBgO4Q07iUTkXtAQnaXtSZhxebS49VyrS4klrw29hzNrGcOa/72bVaRscdlI5hXdJyhxQFMd+3ydKeWqNzWnNW6nAwXg1nupkowzSwZ17MN8YQNuPLRIPeOWxrMInfuDmb8RWO6XyjUbzppTXSHTVaNijHxzctaYl0SrDxrL2S3KRlTZtveZsuomGunZDoeyfVZMSa+FWviK6nlTsTdIyx/27jZlMPvcwvhOu5ry/ZPsMO0Z40dfae5/83vzL5/GuvwmGy3GUWsO0h7jd6b8fuPiaTfFvZxj664S9uS2SGTVdZ5USlnD6BozOtjLk9mMLPMNufNC9tLMrwmZLApmfGPoBmythYoj6cDzcymYPtaORLk+PpScGeyWXysC0mSR7YEN4jRGnzxYj1tldUilGN514wct25ew4kMSgMj9bmwVDLcGJNkuS7a39XK50R964Ly3V8cEcqPhmu80+zxvLa4C/D8zrCu14hYe9/pawsLjw6H45WUI9alxN5HanmmyGPdSNjOYuPv12GOxSZzvIsJlxXrwtJM5wmbTbG8Vc6u5lCpe8RjXSfTWybPSAUGIYQ47fL09e8jhJAZA+UxIYS0Dv+fvXcPtiSpzwO/rDqv++y+fbunu6d7XswML0kwCDR4BRICSSxYsvGuV2uElkVhMIG8CkthO1asHav1WmGb8G44rLVRoDGrXWJXMtLaICEvEiAQYiUeYmYEiJmBefS8+t19u+/rvKsq9497+/y+zK48t8695z7q9O+L6Og8daqysrKyfpmn7vf9vpLHZH2BoVAoJhIGFqbEb5cVCoViUqDxWKFQKA4Oyh6TJ/IFBktAtuUcQhh6fFA2IrQsln1wxlvrZQ9296MM5YGMvSzVmKocdr6bwcKgvJiK84YvFQmBMwYndAzLI2zBTMIs44gCWY0523E8JAt6iMLLdGAuR97lFjmewZTjLHN3YjWP4wZA/ZXafPpW7Mls+HPdyjiasSI/asfirtLElfwGjxnOmAxIRYbJmrYjbxnU640vy90/Sr0lDs63GtiFJCU66ipJqSKSiFW8occx5dis6Bga9fzs4NYWi4e8H1OB4wrF837Y/eFQXSj+IeYzt91/opjunNAfSzjUsgIlEHY2jqH4VKMT1UjSyLKTmOJeJ3MpwktG+rhnRM/D9y7JRLZwR+xm8p+hG9iji+wl+c5VbedZdpcuoShkAvOBPzeEwPeLu3W1L2e8bVpi85GZNTDmZpvIg83yG+DTyyOi1NfJvcCQ1G9+Xs45c0jKac/ro2uyLnhOHinUqC9dCeguxE6NxwceoTUno6jMJLMSsF6Izw7KnfTeQflyR8bycp/c1rw49uyajM2VZDTZ00vn3GeBjDTwlatzg/Jq/+5B+cHbXxyU/edyhVw9eH6Io3wBXKtfzS0DYbcVPifPO+2kSmX3ur56VWLsn61flv0icVq5y94+KJ+adu91IyZpWjX/HrcS/t0TDqRdmhNqVqTs8RgdF5tJ/vlpCsEh47osdq3IU5fNtUE55EiSeWO9yNgv8gz5GFW6VczZrwBKHJMn8gWGQqFQlD1BkUKhUEwMNB4rFArFwUHJY7K+wFAoFBOKcicoUigUismBxmOFQqE4OCh3TNYXGAqFYjJhEebsKxQKhWLvoPFYoVAoDg5KHpNv6RcYhjTXbj6LfETG7y62idyZrov1TKG6qpHoyO7FA/LFmF+gse44Iz1z6vhnSpFtiRrekGqQtnq6wnknAhpgKt+Um6KAbnmYttnJlRHQNvOz3El5H8+Gi/q8RpawfRJujtNIaTE7PihPVWcG5a5xbft6Vj4306uyXyra6CJj7aDB0RRym7eKvSV+u3wrwJJGmq3HWhnZQTpDVCyIffvL+aoMBs57UamSzTHb0RW0tguBj+F8GH1P43xmZQF54Fg1VwlnAu+StR/n7nEsWQPHVov4F3vH9+mZWc/knqwYN7/DmfRRaWNyDXm4Xr9b6krvdr67j2JaHLLbNkOSIhUA6+hpqDnW3f48E7K6ZYTyJnUT997PUK6LUH4ntmucXVgJfsd2q+1V0bpPzUtCC0PJUPqe9ePjV+TZ4Twpvs1gERTJ05ULjce3FGKTby3ZSeW54LHIOQ0yb8G3nmwdo3kk/thJytlm3dXYmXXKu0F23M83yRr73J2D8pyX16hGFtwz9F3m5EuSB57zXPQz93kJ5cBIaL/LbVn7f2dV8m9c7rjHXulKWzgv0XOdLw/KT6cyt87GP+cczzaq0zHHZNlnlfI9cV69lpE8GwCQGJl3F63kGYkdG9itfxMAbj453i8UnznK+Hn51iG5m4rmvWBwvAvPFeNz9sic3Imal4hxS7/AUCgUk4xy0+MUCoVicqDxWKFQKA4Oyh2T9QWGQqGYTJScHqdQKBQTA43HCoVCcXBQ8pg88S8wfOp/yPbHlYcErEt3SLc3KEaHZZpQHAml7fboZbLTkJdmmcnnzbL1KdNGM6+PQnar/n6ynejT1qfHbU0R40thyq8vB9mZIa5bX49Oys9vL/AwD3vGHfozbU8dO1rpo2H9zd/5Y/cGpq3QhxtkT7VxDI2ditAkV2mffubKToqApUTcrKFWq6w4ci5lD9/47gblTjES+plQS4dTIPPHZRtCeV0xrxiUK1HYAi4he7l6g+wnY3kOO015dtLEjc0sL6lU8i37QhIU30b1MlH52ZrucFXasljvIYQ+2Skv96Sd/UAMK4oQI7sR0zxhxBJ83h5x9jtV+bFB+WokdqFX4ouD8g/XZM5qJuF778wNtFs/4Al70/WyRSptZntWPkWFJoNoSN8xvZxpzP2ADeqhmXXnc2jshDDM2jeuy7g6ci9ZPFakw1bOiEXiU8/e7Rz/7LqMd74T18kONw0IH4dZ/I1k/6fxuFTYqWUky4sfMPfLdhrmfRrzXWLeX++5D2Yz3ZqW/8bbpPy9R5aC+91/iO1aSZpFNq5NTw7G4HVui/Zr0PNeJZnJXEPmtkrsXkeSSkzvpfk/ySpR/n2IPYvQzMrxF3sSu09NvXZQfuvUyxDC4Zr0eSXitWj+PvfNyPkPdY45dXXoL/tZQCbDcT8KbAeA26ekj5w1trN2l/IaTY4tz/47ifNj8jDZSAghOUlonZMNkZZwXfzcFZWNbFvWV+KYXA4BvEKhUIwMu/FLp+g/hUKhUOwSRozHBWKyMeZtxpjvGmOeNsZ8MOf7nzHGfGvz35eNMa+m754zxvylMeYbxpiHx3yxCoVCccAx/jXyXsbkiWdgKBSKWxQlp8cpFArFxGDM8dgYEwP4MIAfB3AWwNeNMZ+y1j5Ouz0L4E3W2uvGmLcDeAjA6+n7N1trr0KhUChuNZQ8Jt/SLzCsQ5cUutU4nRlYNhJHco7IuPS0aiSZhTlz8+24T7YTPSxEyQKAPoT32o06cjzd7pqVtlStT5WTNofkJAzex+85VwaxdV3MGE69Swy7w2xZLQAgCVCu/fPk7RNgMm98R9fYJzpWG0Jd7xvKVO1R1TKT5X7H9Msq3S/eXrEu9T2jsTtNmZ87sTgIpFYodJmXnTs09otQ0vxj2WHCBe+XT1+7ua5t0tz0Bca+IEOKXrq+9Y4FUI/nB+UqPew9b0g8uy5j5vFLQqU/efuFQZldHRiVmvscHL79cu5+KclBVq6IpKLdkvjd7ri03g65R9SIllsLtGWx0Q5+nq9KX3x7WWJCs19snBd5iviR4QzuXS/Z14qVueWlDWnX62uHBuV16tZhjihu1nj6QG2p0xe+HIXp5Y2I+zvfsYjP0fCUnX/tznOD8jS52Xz2+bsG5S7d06stkWacWHCvkaVFPPYKu94QdTymMVqZozFC9VYaMvfHHu28lUibL/Tk3q3GItFKaT5gSvIw6vNIGG88fhDA09baMwBgjPk4gHcAGCyWrbVfpv2/CuD0OBtQNowk9xkChzrP0mRvLXlXdmpQnm3kryHY0ceRlgwZKzNk6fOWE/KMnpwWKdtMvYMQKpG0sxaQea13JY5fas0431nHDYqdraiNNWkXS8usJ7Nebbky4BuIaV3IcpQFikl3eo4mMyQbfimODspLXdHW8LxZ824Ju+ux49U0xRh2YOHfCss9N/bF5CAVWqM7a2zkl/39pulXK8tG18gdhdt+LgnLM3cLITnIODE2WV+JY7JKSBQKxUTC2g15X9F/CoVCodgdjBqPC8TkUwBepM9nN7eF8F4Af8BNAvBZY8wjxpj3b+eaFAqFoqzYhTXynsbkW5qBoVAoJhzKwFAoFIqDgdHj8VFPC/2QtfahzXLe33VzT2CMeTM2FstvpM1vsNaeN8bcBuBzxpjvWGu/NGoDFQqForQYLSYPi8fAHsfkCXqBYZFPkPWo6NyXRHHPMqEZRUQ7LSonCTmM8PEsG5mpLDr7nbD3DMrHIHTcjDhpHZK8NI3Q47rGpcqxhKRvhG7GVL+UXCUyuJTnKTtFn4pISMJ91KWHo0ZlzjLM2d15+zB7Yn7mqnT6Ybcr9JhyXSFpif+MMyWOv+sEsrgPg3svKPswS0hI4hQNyVTP382ShCSO7hyULxMdsJe5NP8s+JpV2lj4mWB5S4EMzUPrGuZ2EkIoJCgOJELxcZFe4DPd2Ke/MrV0gWQX1SlyISEJR2NG3FFmji47dZmANUVWkTmDZQApUXmbXTee9sixInNouXLMMlGvI09ecGpOXCJeuXBtUL7QPj4od4jVm25jzIccj4ahS7K4GgXEmYrUtdoPxyq6fFQoQFRoDlgMGHc1PQuVerT1UqZGg+dEQzrpr97znLPfS+47Myj3STJUeUFi6Cr18RLd76VVkc8AQIPo3nElX4bB45AlIIA7xpwxyWNvVSjo1y+JE8Cjl046dZ2V06CDfFr1rshGpPLtxOOr1trXBb47C+AO+nwawHl/J2PMqwB8FMDbrbUDawpr7fnN/y8bYz6JDfqzvsAIICQb4bXvlOeK1qcbzuu8ViLPIq/frnRkn2WP+s8OgnVao6+Qc8hpei6OL4Zl9GvrsjZaboo8JKM47riIVN22NPuyHuOYzm4hswEJS5q6E1ejGpZ9Deol55JaoAwAMxWJRT1yN+mkEseuUxxIYzc+s2SwScqaOjWZXWMutPId+DbqotjFMnPPvgIaAAAgAElEQVTa0XUUCc9BfEwcOH6xnlFZtj/l3QbrOALu7QIx8n4ncowtEnvHLkcZPSYPi8fAHsdklZAoFIrJRTbCP4VCoVDsHkaJx1vH5K8DuN8Yc48xpgbgnQA+xTsYY+4E8AkA77bWPknbZ4wxczfKAN4K4Ns7vDqFQqEoF8a7Rt7TmDxBDAyFQqHwoAoShUKhOBgYYzy21ibGmJ8H8BlsZBP8DWvtY8aYD2x+/xEAvwxgEcCvmY2/Liebf0E8DuCTm9sqAH7LWvuH42udQqFQlAAljsn6AmMTGWVUN+T2sfESaTQw3Z2dR6YqhwflBbj0ztNGvjNE47KWacrkdmFIJuLRQdnVgilHPSt01tTkyxYAoG6FfxWPSNLpe3Utp3LOlZSodkT+mib6L2eNrxa0F+Hnb9gxbnb9/DLXlTpyEvcp508d0rokARcRU8B5Y+ObLLc8TKYTQkx0tZlMaJKzsdDz17y2cBb6zClvnVV5204huwUL2KzYGFIcLPA4rNA01SD+qO8ewXf66RWJp68hh5D5Oy8OyrVkmN5Mvsv6ciKm9DfX5Zn68nP3Dspn1l0JCccRllf85CseG5QbUzL/nL8k0hAAuEp057PNWWk/SQpimnP6FJ2GyVuLyEa4Txeq7nLhJXVxYbl3Vu7X9x8TB5drbaGUP7Yi0kgAeGZN+pXja0IU5YRozHbIdbEcxThyFNl+fEoOeum8uBWcXV5w6jr78GsH5U4q13ypI+V1alfMa4Srku0fcGnkR48uyfaFlUE5qkplkUcJj6ryuX5Cjo9eQq5lRDde/v9krHS92HdbQz6/0CHXtYD8dezYhXhsrf00gE972z5C5fcBeF/OcWcAvHqsjSkBbqxDtkNFdynuAo6ivC4FgBatq/uZxMV1ck1ic6JVeuD9tSTDQCR3yz0ZvyybYNTqbrtqXZKMG4lRfMb1nqyDWTICuC4XKZ2zYiRGJBm1hZTFmScBtkMkwYP2xtIv7K7SqLnXdWJO4kqVjnkZuaj85jMiyfTP3KcO4Di61JVrWSf5T4cmt94QzbcjG9nGD+YehUVHdkLrAW7X80054HJ8AYzdko04EiunY6XvMs+Zz3l2wOvtfGecsaPkMVlfYCgUisnFAXunolAoFLcsNB4rFArFwUGJY/K+5sAwxtxhjPljY8wTxpjHjDG/sLn9iDHmc8aYpzb/X9iqLoVCobgJmSn+7xaHxmOFQrGrGCUea0zWmKxQKHYXJY7H+83ASAD8A2vto5vJOx4xxnwOwM8C+Ly19kPGmA8C+CCAX9qrRlmHvjO6hCQiGtk0ZdM/BslifiJzXUgMUaE4Czu/HKsboSJF1uHMFoKT2ZZoXH3PVaJLziVVu7MhEqJrscPGeib9PUdOBNWCF7Ydp0yumbNgp9RFIcmJ/103k4MqdF0s4eD+zjzKLjuMhGQjw5xHGM4xCIwjcpnpGHaccWlwPTu6o4pTl8mX0DhUVOccxV4FF3VBUQnJyNj1eDyMupySxK2dXh+Ur1YkifVaX1wWmh7LkmUIZ1sSt35iXSjCcyQbSclhIuu7cY5p/SaQGb6fSKx6sSV1+c4bnDX97hmh/F4h6UJ9nSQzkUszXZwRp6BVojV3KWP+2ebo8xQ7PrmQfmQXqX7qBtq1pnw+15K2vPqolO8/LvTdF0j+AgDViCQkztRE52d3Fbq/vlSQmxbR8RF1/nRF7mOLaN+N2B1InNn/ttm1QfnOQzImv01SEb4PvoPMY5dFKnofjZeXHhZnmbgm9953v4kb5CI2R50R58/LL1yXdUXVq4slRytGritBFzuBn1k/CI3H28HYYrJBhOqmPJjd6fyY7NPc88GcfhnX/nqv65wnXybGMum+DTtE8HqqSQHjXEvO/7Y7RBq2eIfIBf0YXiFJSZ2cgiJyaFsnieC5paPO8ZdaEsv4WuoVkmbTdpYexl6MYAcrdz9pS5skLC2aA+pVd43GcwdLU1L6vcDzUd+b2nosjavSdnpu1xO+X8UW31lgP3Y94cjgz00sVYkp9s9RTOMpoe7YBBZq4lgRWu8eOJQ8Ju8rA8Nae8Fa++hmeQ3AEwBOAXgHgI9t7vYxAH9jf1qoUCjKC/1r3yjQeKxQKHYPI8ZjjckakxUKxS6i3PF4vxkYAxhj7gbwGgBfA3DcWnsB2AjgxpjbAse8H8D796qNCoWiZCjIXFG42Gk83rPEgAqFojzQeLxt7DQmVzy2pUKhUJQ5Jh+IFxjGmFkA/xHAL1prV02Q2urCWvsQgIc261DDRIVCISg5PW6/MI54HEV1jccKhUKg8XjbGEdMrseHNSYrFApByWPyvr/AMMZUsRGYf9Na+4nNzZeMMSc33yyfBHA5XMOgJuxEEWOKJpIoANY8VSHWUXUr5ajgBMT7Valcz0gLbTrOMZxvIaZ8HCn9VXQKYmlXta5+2rHCsqIDrBT4q2pRi6LQfs1UNH3Tcd35jrV7LHGLAzq6YbM1H+/YpVKzlhO2NQrXxtrOWSNtXqzx4yX33pOSo086c7aiWs3k/OumLW0ZYq8aFViiNKzkBGhFruVjQnkIXFsoEURyrgJG0dwUvF+WsoazmNXsSMjGq5IzxrwNwK9iwxvro9baD3nf/wxEi7wO4Oestd/c/O45AGvYEBDf8L4+UBhfPBYU1YCyDW9qJQZx7h5+1vznKAR+t12ZpeeI8l5kHTcGmkp+TOm35flOUxlbjTjcmDo9lGuJxNAl0lEfmRLtdr3i6ppj0m8fIgu9mar00RMrkvugRfL0YU7UodxBoX6teHMWa5HZ3vYTz0neh8xK2a+361jj5TeU8zhUHE25u1+Pc3XQeSrUxinSty9SP9Y861L/cx6OkG7+akdiaDLkr1kX12TOvf36IalrthU8xllcVgN1t2VMX+mQvar3N51jdRG4xwWWfpzbwsmfhRHyXvgYczy+FbAbMZlRLOeFi4jysd3IqwEUt3t345J86ELGaOLNG/yZ82aklKdtukbrF4qbccO1G509LpbEU4ckx1CX8iVlHN+9XBOzVbZhlbZw3onl1jTyUKu4/c25LkygLkaF4lOj6l5XFsinwTH5cmeYPa1girypK3RbY+c3iWzvD11xUxu5zHmNqN6Kd+mzdKI7ZuT658lmukP3q7/PP8p5zZPuMJfcrqPEMXm/XUgMgP8dwBPW2n9FX30KwHs2y+8B8Ht73TaFQlFy2PHq+4wxMYAPA3g7gFcC+GljzCu93Z4F8CZr7asA/Ao2//pFeLO19oED+vJC47FCodgdjBqPS/yXwXFBY7JCodg1jHmNvNfYbwbGGwC8G8BfGmO+sbntHwH4EIDfMca8F8ALAH5qn9qnUChKjNBfMbaJBwE8ba09AwDGmI9jI5na43I++2Xa/6sATo+zAbsMjccKhWLXMOZ4fCtAY7JCodg1lDkm7+sLDGvtnyJsAvqje9kWkNTCmNG7xRLFMiVbzboRmvBMFpaQMCUOAUlELRLCzHwmVNG+R1FqG6Gkfg/uG5TnavmEm6td10buHJZy92tQvzD1q4diFMQi9MJhZHO2RpqiW9QgNitTjn2KNFtBObIRav6lnlAQmc44DHV6jI5Upexb/Q22e5+Zfp1SMGl38vvVsSG96Vuy2qXR45SJ8nk0E2ohACzRGGsyZTOTMVWUuh8CSwVYTsLbfXKYa8k6An15NHrcUWPMw/T5oU0N8Q2cAvAifT4L4PVD6nsvgD+gzxbAZzfz9fy6V/e+Y7zx2CKzxZ6frdDJxHJyO2zHDlH8l5+6Q76gWOGnUMrIZpMn+Kwv228/Jfaub6WGPXzBfWeV2Pzn+3xT5HnXqY19b0HRTiSmHK4JZfjFlswB17r5D2V1SH9VA7RgHgJsXerHU56ymmStx5Z3TAue8SQQPk140BZqF8dGhm//d6VDFqEk/Vumdk2vSR9XzNygfCfZ1ALAoUYbeeilch8aZJfYIEp33xugbLEKskJMSUrElr1x3Z3LI/48K3E7ufulg3L738k4TB17SrfvnliVmWeWrLRXqdxzpJVy7m1LRnyUmK68HxhnTLZI0cbqjQ8jgyWljrzUsY531878mdcN/Fiz/KttWDo4zHJbnrkjdZFqzE7LOiWqhtelbFfMVsUsWq6S1Wq368qZ56fkPB16rkOyEYvwc5nYrZ8ttkednxa54dycG7suXhGb8Ucv3j4os2yE1+5+D3O8j1jqS/eOy62UpRLhQTWqIHjaWzvzx2tdssCm+xiSjcTWXXFnQyyEb8AUFCc4a3Gb5m53zl3wt1KR8w+zP842Y7e7pg6gxDF5vxkYCoVCsSuwoycourqFtCOvstxZ2xjzZmy8wHgjbX6Dtfb8Zsb4zxljvmOt/dIoDVQoFIoyYhvxWKFQKBS7hLLHZH2BoVAoJhRj1+2dBUB/wsdpAOf9nYwxrwLwUQBvt9YO6EzW2vOb/182xnwSG5IUfYGhUChuARxMHbVCoVDcmih3TJ6gFxgGZuCUQLQZj0JjA9w5pqWHaO2FXRaorhTkZOFQ/z3KcoAlyNQpztR+rCaUtmM4xodgmvh5zAwOZaQ/VHWHQdo/kttOliFwMbY7oyDxddUpu7VPWSY2sHMtLBthlrL/XDKFkb96uikZ6fskG/HvUQgzsVDUOOs990pB0xkvw3N+vyamGDW/GqAm8n2csa4LST0V+vtyJDTrK9Fzg3I/y6dYF0WI1jbs+RpJNuKca6zB+esA7jfG3APgHIB3AngX72CMuRPAJwC821r7JG2fARBZa9c2y28F8E/H2bhJhd1WlnwpP3fl+KC8sHh9UDbk+GO9+GsppgT/QkH73HHH2UF5pT3j7PbU8oLUReOxEuVLwS60XbryM2sy9luJxJrEoewSJTqQ4R8AZki3wX0UciRh2V3f2+lqr+fvDgA4VJE2Xk8kVq0lbluO1WXeqdHjPRNYlXD89hUzIbkeywBZdnKtJyfsZnN8CJZ70v8sCWE3mF7KDh3cRrcdVfo8Q7ITR7JE86fxHQrmKdaSlKjy3W8Nyi9890HkgeVGANBJ5b7MR3SPyJWqZ3YW27dCmfXWtwrCNHfazmsxSLybImkzANSRH6/YtKlPcXg5ujYot+2KU1dMdVUjeUZjI/E1oecS5O7BMi3Afc4syblMIO6fvPcF53g+5sJzsmZyzk9g+dl2noEkk3ovr8j1/u0/dSXAy5HMb/fQeeaoWddSkVDMGFdecfuUfOZ5hGMv/4ZiKfxQCcmQ7/IQewtm/uT8JmKHMdrOTlR947rmFXMFGX3Nwb/19gPsDHSjXOQ3a5lj8gS9wFAoFAqCxVj1fdbaxBjz8wA+g41kI79hrX3MGPOBze8/AuCXASwC+LWNBPIDu9TjAD65ua0C4LestX84tsYpFArFQcaY47FCoVAodoCSx2R9gaFQKCYW49b3WWs/DeDT3raPUPl9AN6Xc9wZAK8ea2MUCoWiRCiz3lqhUCgmDWWOyRP0AsMgMhu0Ms7Oan1aT4g+FKDabEc2EkeSlbhOGb77REvqezT6qpPxl7LjE3mKKV3cqlkvu3uIGswkLt7uZ6rntqQFZBS8f+zRkfj4lO5LEqBoVeh4PzuzKwGR/WpRfhvTIQ/mKg0Dlo0kztjJvw+AK8NokHMH09g4m36Ioj0Mdao3zYgKjXCm7pTkJSwPiQMSjKqX7bhG+01lRwflZix0zha51GxLYuVItPLHwXYlI34tZabHTSKGZcV2nGYKjiWnbipzdvRHri4Oyg8444HOF7vjkKmphvnOMcUHdhchev4dxy45dZ1avCLll52Rqshhot+UeeKRr3+/c/xTq5JNPilAxeU4OROy+vAQkhfy3NDylGsrkEz8FyMx50kzua5aJPKEO9O7nONvI1erucrW18XxdM2fZyxTifPn0osduYAeUbJnK+Fl0DTd7xmSkNw1J844Cf0F62LLlQ+tEdV8gbYzVT3tytixmXt8f1U+19YlBjOF/alLQiN/rilrj2biSpFSmoTY0WwxOSzHQFwNxk+J1nh8EFHUGYHBY6NHziF9446ZmNZwHXLnI1MMdMitqhdJTFlPJG4CQEzxohEfGpR5/ee7ctyAL80yJCkx9IyHpCXwZNLsRlWlug7PruWen2UfO8VSW2LqPNxn/BxkfvlLI+s040jhJN58r32Fczw7+tUD6+o2SQEd2Ya3X5G5isGyEX/2P1Ln2JVfL7t3Xc1kHNi4gBPHEIQcRYDtPTuhugs5howd5Y7JE/QCQ6FQKAglp8cpFArFxEDjsUKhUBwclDwm6wsMhUIxsSgzPU6hUCgmCRqPFQqF4uCgzDF5gl5gGJhNipmbhL3m7hVwGHFziRO1uCCVnes9XhNaVkTUs8SktN09nqmuTMVyWkUXViM+7fSQu8i0X5YxNMnSg+nWfltCYAnFPFFw6153dYlhtdSXbMBdukruF+fcHmXZQO6ln6U4D33vweS+WKWU9NyWzORfe9W6nXxPfXZQnqvmt2U7shGmbDfoHmdZPr0sM+72NpqDcgKhBlfpUY8Djjc+EiLlN6xQmQ0T/HYY+4q4/wCA3QZVz6LcGZZLDbszSmREdOFT8SsLHcN3mmVds0QL7veEPltviPuQCTz3N52DZAQRHROTw8Qh75mcu+OynPN2ybJvhAmM+rq0/v7L4gIFAIefEwkJu1y00/w2x0OGfEgqwuC4xVPDC32XHs0Z77uWpAck01zPhAY+WxHaNwAs1l3HAjleGtmj83P89i99imIlzw2mLzI6/jvTCsf/1P0L1B0zcvxRGiNveeBROaYj9a6szA/K90Xuva+QNKkxlT/euusyEGozrgtIRMfbvjwTSVPOz64pz67TOsKbM1hmw/Runv92M5O+xuPJBI+Zruk437G8ZDZz5Q43wHLiGgXFY9X7nP14LV2HjP+7Z+QcR06JfK92TCRXxnsuHXkIL8Z5P47vfps74lwUxxKY4kie0U5Xrjelv3JHBeeajJ6Vla5cb5vciNre83q5+fCgXK+dGJQbsawFu6nI3ypVd25lCUkSiMPjFDqwi0mFyrFHCoipzw7XpL/nKvmOfPyb4iCD19LGkT5u7TSYFXFn2+K3XNlj8gS9wFAoFAqCNaWmxykUCsXEQOOxQqFQHByUPCbrCwyFQjGxKDM9TqFQKCYJGo8VCoXi4KDMMVlfYCgUiolFmelxCoVCMUnQeKxQKBQHB2WOyRP5AoO1RJGpBr9jsF57O9aQlUj0vKzXZ5vLthGLqHlLAmj4Fqfyic/OdqWvW5R8Ev4AXOrKbW0mcswyCdmuJKJV9C1NOV9C3YgojvNe3Dkt/Xr7lNTr6+M6qRxzuCc6vsebZJ3laChFz9glu1AAiFPRGqfWzW1yA2zxtNR1v2sm0rpLfbl+znvB9yui3l8wrl77bkmBgT6Jxvl6WTfImm1fv83Hc96OSz25gIjHNLUr8uy9LO23HokufSYTXT3rDv18J2x7y/ayMY2JKo31fiaa7WF2U6PmQ7jpudtGPpGy0+NKDZMfO/1xwPvUYsmzMhvfNijPsLVkwdtZDSR74HwFoDLrlQGgm0h8m67Jc7i4KDksFu86Pyg3/uU/GZR7/+M/dupKW1J362mxvGwtSU6I33/4wUH5m9fdueFKRwb/POXbedWCxO1qQFc9XXFj6Axphtf6co1PrkkbOzQdrFOupJq3XDiSiT1thbTf05Dg+OD8EdrHb13ADo8tFqktHKr8qqps/0dJQBqxXGOLrqVD+SFSLwYu1mQ++uHv+cvcNk7NSa6h2YWV3H0AoN+VearTlPvKmnz+C5j/17A+ad9Zk1+Zlvlrtso6eMr54eWJ4s+8KurRWA/F8GF2gVFRy2uNxwcGfD+HzdsMEwi+iZX42PbC7pSdwVaYotHor2dCYCv5j52lPDVPi1Xz3QuSsyequjkFHFvVgGU226ui7uaa4Nli6rrMI72ePO9JKs9Fi2LtbM1b11LOpPVefp6QiGLlM+uy/jrl/rzBm/CeQblP97VJuUnmY8ozUndjOuc/qlC/RIHESvybYlTb1I3zUZ4ROsVi3YvJdbl/PNelgR/f2Q4zdRR9Jg4SMntz/iK71cK55DF5Il9gKBQKBVBuepxCoVBMEjQeKxQKxcFBmWOyvsBQKBQTibJnWFYoFIpJgcZjhUKhODgoe0yesBcYN2g/YUpMiAbnWDia0eUkefSdjZbIMRVbrLuZ9GOI9vn9i0KjOuzR0Bhs0fYi0ZevJkL1Y0qZT7dK6ZorVo4/3pDyHTNCwZuKub/ch6FGVO5p4oit9oVa+Ewv38bUty6tkzXiOnV3jyhQfPa+52N6tS991vM9WrfADyy6NFmm9MX0lcO0S1iqIZuvdF06LlOYuxnLj2R7ne5DYsJt5zGW0jUa6hmWInU9KyY+J0uGmMZfjYSCyBIS/9liGt4wi9SttvsoKuuCLffb5UnBsPsakvv1rMjtrsQXB+XTEPu6YeBn6sy61Hvb+TsG5UP1Du3vjql1ogIvU/nJ79w/KNe+Iud48I/+ZFCOzY85dV1uu5KQQV1rQvf/5jJJAuFaEc6QDOL+OWknU2njiJ9bQebF4y7FymWy5WTZxrWu1DVbkeO/r5F/HRvnETkMq3dOTkl8mau6seY6SR37Acu+KXY7pOmgEbuxPeBk7cxsS13Z6XKHZBveMY9ck/ty/WuvH5QfPC52uPff9dygPHOIqOqxN9Yp/qytibRmrSXxlO9RveKuI/op9RFR0mOSoMzXZLzERujsw+zQ+R7NxdXcfdge05eQuLKRohISjcf7iQyZY3dcBEXWywyfeh8X+InBR/i28AyWl3C9pyoyJ1xdEbvQO7syrn0bVUdCEvoBN8Tu1JAkZWpBbElXrksc/OZlkQs+vSayj1fMy9wGALdNixztSoek6NSutSS/H09Nu/fhtkxiF685I7KnrdEh/hUmzgY5P8cLtlplqWbf68dh8ecGWLLcIs/upne93Bc1kkHy1a+STIftfP0xzNdSyIrUwzA53agYVarC7U1t1/uOfocN2riVhKTcMXnCXmAoFArFDRjYgppahUKhUOwmNB4rFArFwUG5Y7K+wFAoFJOLEr9dVigUiomCxmOFQqE4OChxTJ7IFxjWCsVoGEEnMvmX71COTGA7XBpdxQjFv26FBjZthTY6S9sbJky7rJJU4oEFacCJKaFF1YgSN+3RTteJSsUsri5RQltGqIRVz9GjR9fcprdzaSbXyEO+GjFNyaUsZQEK4r1zUkO6KrS79YSyY3vPVY36pUNWHhm1hiUcsZeFPQbThgMZ8MkF5RXxCTp3sQzLfLVtk0/B88GyERuQcNQpU3eXZCLDKJcsJ5mv5NOEb7o7GX9H/Uo04Zio/sOkITuRaw07JlRvHsqs77sVkGUSqxMjlMjMSKxqssyEbn3Ve775Y50euMW6jCt23uAM5iwTAVz3pueb8hyda8uz2qHn9tHrrktREfhSkRuoenPDCeLsHiKHDI4pvVTa61N5GWmPYgftd+dMQmXZf70v5z7vWQz0iKM8RYGXXZbOteT4SuReF9cWiq5Mg+Z6Ddy2pET3Zoozx+3bGlJe6+e3FwBW+7Lh8RXpr7VEKOFzdZHO3UcU8iq5kwDA6tWFQfnCdXFtaScB2Ya3mJypynxUJ+p0nyjWq+TuVXVCo+dCkntGoENxt23FUYXpzduhWudB4/E+wlqkOVLn2OSPRWAIxZ2eGZ7D/bmZ1yC8tuHnl49g6eAwen2HjmpEp+R8cf44tYm33q7nS75DiKbc/eNFeS6bZ8Ux6+Pf/r5B+Q+uyBo7xfKg/OVrrtPIK2fl+O85JPVO0fM+TdfVIzuncy23v9f6+fI/doBqkwLZd4Zy4kfgUT3XYhcQ2c7rWB9870N3ldfnSx03KJ+ckoYdn2IJCbuYsORaYiLLSQBXGheSk/A43qkjiRNHh8hPikioI1ob9DN3f7tNaUuZY/JEvsBQKBSKsuv7FAqFYmKg8VihUCgODkoek/UFhkKhmEjYkuv7FAqFYlKg8VihUCgODsoekyfoBYYNUHASby+h4AyjvuVt9zMv1yKRh9wW3TMoL2RCG52GUJOrQ9wTDlXlVvzoCaE8veSQUM9e9T2PD8ox0cvOPHmvU9e5prSrSxzclhF63hquDcpz5ohzPLuSsJPFmZ7UdU8qmZ8PUXZ542VuDl0xO5fMV5kWRe31KGlcc5+0MQlT4oa8TIyIY54F6Fosp3nVQjHZCIPdAEL0Z1sgOzPg910xCQVTNu8wR2W7ye+YzNvOY5TpeX2bT4MznIHeO0URStyw52scKPPb5XLD5N5Pf0xEEVOMyYGHHpFWsiQfhhgeMB2Uh/U6yQU6lII9JTnJUtedCpd65NRDYWg6JqlGxs9EsWe6CJU28fqoSanhme45S05Uqz25lhbJSTppePxzf00H+pXjuU815XZ9vvfooHxHdt+g/Lo5kQfGQx5Fh4pM/c2UZj7e7+0r5DCy1JUJgWWEnDHfla+4tfEctEbX2KZ+/czzdw/K51fF+WCp40qJWuQccrkj94ifjAbNhYdr7nrlJSQhYaec50l2+fSaOAzw9fZvknMKWP5z3q5irzDueGyMeRuAX8VGZPiotfZD3vc/A+CXNj+uA/g5a+03ixw7yRhFhpkHpsUn5Ibg17sWyZhfSMUhh8MNj8uidHvQd9/tXx+UL63JOQzJLuJZkXzdBIpr/dWZ/H1W3I8vfOPlg/IXn3npoPzINXKUIzkyS5PbcNvyXFP66J5ZksZQwOM4PEMOKtZz6vtm+vygfL772KD8yuiNg/KdVVm7L9Tc+8VuVE0KRRc7+ZIbnqvSgnNgCLzGvNZ342CH4mib5HPsQPgUuXpNUV1+dGNnyDQwC+9UNsJwn4mdSfFcacuYZH0ljsn7+urFGNMwxvy5MeabxpjHjDH/8+b2I8aYzxljntr8f2GruhQKhcKB3fjRVfTfrQ6NxwqFYtcwYjzeKiYbY2IAHwbwdva6whcAACAASURBVACvBPDTxphXers9C+BN1tpXAfgVAA+NcOy+Q2OyQqHYNYx5jbzXMXm/uSNdAG+x1r4awAMA3maM+SsAPgjg89ba+wF8fvOzQqFQjAR9gTESNB4rFIpdwzhfYAB4EMDT1toz1toegI8DeId7Pvtla+2NP9F/FcDposceEGhMVigUu4Yxr5H3NCbvq4TEbnDpb6TqrW7+s9ho9I9sbv8YgC9CKCdbwqUuu+9omHbjaH8C94YpO+w0AgB1kpDE1JUVIsixbGG2Itv9DPonp+Xz/YdF3vFD/1JoYNm0nM90RA7yfV/4ilPXt/793xyUmYY2a4Ue1zZCtUs8mQ3LKKokgWFXimaS32H+GzFXUsKZ36X8YlvodR1ykKkOeb/GFHOmFg8jfjnyCLr3MbXl7ceoj3dIiWNadMdPdU9wpS2BfagtFSvj6LQ54ez3vQvy3RLRqtt0/v6QTuK2wOljciEhR5SYnHwSL1N9SBLCMoJhLibjgEpIimO88VgkfY6DTEGZUET7TcfHBuUayQB8lyGWRLBKa51ilePWQbGp640Tfkb4NBxrQs/KMIRGOFNZux419Ds9cba4eFHkAq9dELkCX29c8M8SoVjDFOWT00J3fmDBnScqJH14j717UH5uXdrVz4R67Mt0OCQu1onuTfelQ/eL54yb5x+KobQ1cTK1S121IbZQLE9kWvNKIuUvXZH9//iyzKv+/a3TOD5Wl3POkNaxQTdszXNLmK1K3Qt1kZZ2iVK9ShKpKTp8phIe0+ymcz2Si7HZ+GMwYxvx+Kgx5mH6/JC19qHN8ikAL9J3ZwG8fkhd7wXwB9s8dl+wW2tkpsin25h3QxKUBF3ncxfixNGndWZKx/doO9frn4ElJTUjcbANWQs/tXp8UH7zmjw7lXnZZ6Nyksb1eX5iVzTZ/uTXXu0c/plnRbb93Do5FaXkFEjrJJZi1637O+JITY5nWWIjzo+JCckm7plz54p75u4YlKvm9KA8VZF6I2rLC03XgWaF5ZYUoHmuDbvmuciccv5kU6G4PUUuVQs1d65gOctSV36TdCieLMvPCFQL/rR1xpvjSBI+hq9zuMxpayQZOa+RQ1BKv4PGJRUJYcSYPCweA3sck/c9B8YmbeQRAPcB+LC19mvGmOPW2gsAYK29YIy5bWglCoVC4aHsCYr2AxqPFQrFbmCb8fiqtfZ1ge/yVt65Pz2MMW/GxmL5RjKAwsfuNzQmKxSK3cA2YvKweAzscUze9xcY1toUwAPGmMMAPmmM+d6ixxpj3g/g/Ruf9IeKQqEglNwiaj8wvng8JNumQqG49TD+eHwWwB30+TSA8/5OxphXAfgogLdba5dGOfYgYFwx2ZjqFnsrFIpbCiWPyfv+AuMGrLXLxpgvAngbgEvGmJObb5ZPArgcOOYhDBKAVK0xW1+OGXFh7dKf3WOZSl+x+efOiI56Ykrq+lv3vuDs10vJPeL4Rdl+6mVy/tNvyT2HPfkF5/MPfvXpQbmVyvG1SLIP/8V6vjsJACxYyXDOspGYyktdciQR1cVNvVsJsKyXe0wNpozWjsNF+MFys8sHd3MwRxKeNcraPxeRTMbs7I8wGdGc20R7GyYhiR36c/5+TMc7BKFP/q273YzWKdELH7kmFMqEglTXoUgXdU/Ih/NMDKkqJA/ZDdmIW7++wNgOdhqPo6hmZXv4HnN8zYg2yeVaRcY7O0kMe+6ZAtqj0zPllGOI/3jyqJmm0M7SA3al6Gaj0zyZUs3Pfd+T9LUpPq8acaVavS55+147K+X5KtF6veHPH6tEo2YJTcNyH7FrilvZSleo0I+vSKzheu+h7P9Ham4m+36WfwM5Bh8K/OZ6rtlwPi9ICMcVYrH3SNaW0qBIKe4ZT4rE33Xp+NBcGNMY9uc/HmM8B7guOya3vHE8uyJI+TrNn6Rsuel+M/h5WcuEb92MxMUhs7tMVx5vPP46gPuNMfcAOAfgnQDexTsYY+4E8AkA77bWPjnKsQcNO43JlWh6R4sby2ODbiNLq1naAQAxvTThGMfPT41+hvDxvhylBpGmxVbqZTnMb18Qycp/8fztg/LJaZF2AK5DSQjPPir5A3/7uy91vntylddQUhfLlA9Re0/FsvYehksdiSC9TPqiEefHDh+8/gTFUZbvsQxyphKurEdzArt9FJ3rXKmFgOc3nhGmaRw0vEA6X5UaaiRd5PjKv69ebJOM32MYuL/X89cmkQn/TnT7f+u+4PHpr4VcKdfeyUacNpQ4Ju+3C8mxzbfKMMZMAfgxAN8B8CkA79nc7T0Afm9/WqhQKMoMTeJZHBqPFQrFbmKcSTyttQmAnwfwGQBPAPgda+1jxpgPGGM+sLnbLwNYBPBrxphv3NBvh47dnavePjQmKxSK3cQ418h7HZP3m4FxEsDHNjV+ETYa/J+MMV8B8DvGmPcCeAHAT+1nIxUKRQlhjUpIRoPGY4VCsTvYhXhsrf00gE972z5C5fcBeF/RYw8gNCYrFIrdQclj8n67kHwLwGtyti8B+NG9b5FCoZgUWKiEZBRoPFYoFLsFjcejQ2OyQqHYLZQ9Ju83A2NsMDCINvV2O9UPsbVO0ZwZbKMaB5Q5Dy6KPu+Bv/KI813SqVGZNIXnlgblPuXAyDLR9GWHOO8JcN8/empQPvnbkmvj9//4TYOyhdiofr3paq5DWl/GhY5oaHtk6RZX3L5nDXUrkX5Zd085QOqa4HnfSr9wbg3W/XLeDOslZeD9GpQvxdHqBfTfw1BxLK7y7fz6JJxLrN+u/EQha5B7bAKa0ePTYrEIAN2Erov006y/7m3DKm/dih41Nf0hex4sqAtJOcExeNqKfpjvZuyFJtamujFB0KQYVA3YrgJAJTBsOJ9GhZ7bQxXWZLvoZqxzlW+nKQY1oih3HwBYSUVLXSdtbpvi41KXNMJUl99HnJ+iQd9x3HquKXPRxY5cV8+bVr+7Juf8NkTKupJKDqd392XOOVx1486JqR7ywHapHI9fbJF9XurnrcitCteMzLldI/GUc1b5GmkG20TXSXfPVulVy2PKXS9wDqwuDVCO5xHp2yMTXkyyJj001oeBx+6zkeTJ4nwzuw2Nx+WCDeRE4fjMeS58e1VeF7eNrCGiwI+mmUwSqmVePg0GP7N8jtfMSC6ga8uHB+XjffenTkw5MHhM/tkf/bCUL4qxy4W2215eW/I8cJjmgZdQ2gs++nLHraudSF3nWvKQfnNV4hXnaXvpnFzL8003pq4kElOXzOqg/KJ9YlD+O0fkGm8yo6YNz7fl/KucJ4/2qVIcrcNNWBQNWYvnYYXy8kz13Dh67xznvaB4ScPtcFXu6Ym69Nez3jTDYyctGDud4wvmfctDZrznyXKxQD6NEXPGFen3MsfkiXmBoVAoFD6yEr9dVigUikmCxmOFQqE4OChzTC7vqxeFQqEYhk19X9F/RWCMeZsx5rvGmKeNMR/M+f5njDHf2vz3ZWPMq4seq1AoFBOLEeOx5i9SKBSKXcQurJH3EhPJwBgm+2CaDtPjjJVj2NqPbW6y1KXOO3Q5czr3fGyrdGxK6P61xRVnvzpRe7Me3ZZvyTH2QaF61uvH6WAqA+i+ViQlU1/8F4MyU6+mqItORWKbCgCtdGtK6WwsbewTS2nK248p2wyWgLANXRvtnL1vQCQRxqGIEx2Xtvc9thV/ZnpbNdr6Pd4wmm5CbzBbxElrJUwflpP3fRoY9V+HjKUyGnvz1LNvPSF9z/IdAKhX5N4xfbyVSl0dakvRkNSldkX0fDF91BeWjNMi1bEzLijrGre+bzOR2ocB/Dg2PKu/boz5lLX2cdrtWQBvstZeN8a8HRsWdq8veOwtBx4jrmW1lK/jwqDczU4NypWC3HnXvlmOGXY0W06yPIHLjZgpsrSPN+xrUf545agzRQHxWMOlfRqSzrF0IrFM3aZ6h1wYq1O4LpaWnJqSJ7mZsrTFjZP3z8l1/WD93kH5FYePDsp/djnfqnUYumTZd5UlLEOOd+I+jakOUZ8TktxENL76cDnGhzKhntcCSySec/oUp315oNNG6u9+Jn2X0Nqj67GIp2Jei+wMPOf2IP3C1qnD7ANDKGq9Wna99aTCl4nYoLWkPIu1SOQddSOyj7p1V4BM1+dnccaKDXJEkXDWyhpvHa48tm96VJY28vGXO3ItX3zxrkH5O1fdNXKTpLaViOsScLxa6rprYn7Op2N5Zn74eL4sLqGYdqntSi24t3md2GOJYCblr7g/HRzMQKQTPzIvEpg3n5A2fuOatP1i243pKz35rr6NWBCCs0anMlvrJvTbbDVx+5ttXG2fY6fU9bnL0vfnI5HO+8jM+NaloyLy1q6hdAXu79Tda2/ZY/JEvsBQKBQKYOzB+UEAT1trzwCAMebjAN4BYPASwlr7Zdr/qwBOFz1WoVAoJhllXiwrFArFpKHMMVlfYCgUionFiMH56A1P6k08ZK19iD6fAvAifT4L4PVD6nsvgD/Y5rEKhUIxUSjzYlmhUCgmDWWOyfoCYxNOBljODDuEvpNGklWZM/Ay9apO8oRvXz8yKL8lc6lbZoYypE/3aLsMrrS/PChHJBvxs4ib8/JH4O9+6XVSXhGqH1NuD1ddWlNIQtKjPrqWSrmZCG2w5skxmOLFMpnjRJN+oSXHMM3Xp/ZmDj2X+oW2c6b1jsflbmX5VNcpJ1W/zSm5Wd8Bt/+udqX/Hl+VNqc0dhKqre+5q2TOOfOJwnz8dBwekxebco9XSdPB2e35alPvfCHXmYzkR0x7qxiht7OcBAASci4ZFSwh2Din9HFkCqbusQbZaBmWr1prXzfk+7zOyb1hxpg3Y+MFxhtHPfZWBcfa1MpztNo/L2WKQewQAbgUeZaYseyDVQgcTvwnqh1gxXMc4LjD8jTf5adP+1WpYfxMdoi6u9Z3h8oc2aUcqVEcoMtnh5C1JN+tAgBiOudshRxJaAqIKU5PUc8sdd154uEVcfj4Svtjg/L3T71rUH4NzV9H6m5jahHfb5LjsAsJ7e/2vVMVrlP/XYbMkyu4Mii3UnH0Wu88K+fz4vH3Tf+UtNHOYiuE6NFAOJ7yva/RZLJQC7urcDznKasRYHr7UiL+HNN6JTM7cyEpLDsZPR4rxggLO5CLhGQiw5BZGYDt9Pqg3IFoGqbiBeeYQziWW1eDxh87OHF8OutpUq+bfHkG47lMnvHsyuKg/D2HZpz9+FloUbzk9eP1LsnfhvwO+IHFgOSGyhzr6t7jEkd8fjlqheLYfCYy76HxhtZGf76yNij/2Ypsf+3sENcl+qpF97sf6ns6fc36PyfzY1/MazlaArFket1bO6715f7xvWMZZAdbjw/AlTVZ6q90G8/EqMg8pxF+pvZKNuKg5DFZX2AoFIqJhAXGnXjoLAD2LD4N4Ly/kzHmVQA+CuDt1tqlUY5VKBSKScQuxGOFQqFQbBNlj8n6AkOhUEwsxkyP+zqA+40x9wA4B+CdAN7FOxhj7gTwCQDvttY+OcqxCoVCMckoM11ZoVAoJg1ljskT9ALDujKQXUAUud11qCIZ8WczodL7Moob+POrcvzKmVPOdwuvfmZQNnP0xTGh5FWf/9Kg3DxFbh1pB4z6//OFQfni8tsH5XPt/HaFZAuAm2E9hBcoWbSfcT9i6QE9Jwm99VvJpP3dWMoJXBpZqF/dzPrSXl8y0uVs60Rvix1ad/71+j3Up/Zfbsu3LBvpEjU5c6hybm02QKPj7NorRuiA31qW7NJ9ypgPAKuUobnZZ4o71cvUda+PmLXZov6/FMjqzJQ447kyO24+BShxvL8vR3H2G8H9eZzB2VqbGGN+HsBnAMQAfsNa+5gx5gOb338EwC8DWATwa2ajnxNr7etCx46tcROMo7X75APL+7znKOPs5jTcHIlZQdGOCQybkFRkjRyqVj0nJX6OjxjJ3j8VF6Ped0hHwC5H21EgsTSmTXUtk2ylSjH8elfa7jtkvGxa5BUvnfrvBmXuO6ZL1yK3vR1yUKoSxXot4FzlHut/lrrnSfbRMyK1nIuFUn5sRsZUajx3MaJxV50s8ew6w9nziWrueTFNEVX+cEUcAqoR97fs3/TUHM7cwN1Hx/P2ypCuO9dit5Tty/t2gjIvlicJPIf6cpKswFwdOY5RxeJYTD83WDYyU+G2kNyu7663uc1Vqqtyk3RhAxyTn12vO9+xbItjFD9L7DJ1Bz27AHAbSaAr0dYSLJbI+c8ot/7klHx5EncOyiFnKV8iyHHRWmkzx2Q+JvFuNTvn1UjqUbdu/w22g52w3EaGpNEx3cfQSDtZnXY+8xqfZXV8RldaQ7L0HUrkfBR1XRoVeyYbuem85Y3JE/QCQ6FQKAgWyMYcnK21nwbwaW/bR6j8PgDvK3qsQqFQ3BLYhXisUCgUim2i5DFZX2AoFIqJhIUp9dtlhUKhmBRoPFYoFIqDg7LH5Il8gcFUHN/NYFSwbGS6suh8t5BJhuUqnYfPyHR9zpL/23/6RjB+ckV0I3f+548OyrYhDh+Vi0Ljr1w+Kwd/h90ZgSf/5A2D8pkVkRg835IsvX3O+O9TCAMyBgbTtS50pN7T0y7VrkLXT+w0nGvJ9lUj2exZNtK3rjSGwZQyrrdLtO6+R8li948u0YbXE2lz6G2k9ah6fdqvm7EEZHRwf7PbR5/6Yi1aHZQfbcmYXOq6EhJ2VGml3Bf5dHP/3ickCVmL1vzdN4+RvvMdcBjsHBJISB3e/6bvtvcclzk4lxrWOhm2i4DvfxzJM8lx4DrJzeYyN7M8otElFSE4ziVOrGG5GNFiDdNi3XasGsnYvwZ5po4m4kp1JBaKbsPjGLPbCLtPcMb4lV7I7SJ380Y7OW4SK/ZyR+4DS2Z86jNfZT8Q+JiivNZ3K2gmcs1Mfa7Rbrw9GXJ7mYb+AzNCP75nVq6lEae0v8St1Z47Z11oy+en1qQDr/Q47sn+VQpuVbh18bqAY3BKA8zNAu9eZBKI2z1qQGiO7nn35BH7BJ1F6cq3HizSIfP1tmslSr0vTWL6fpUkDRw7QzKpKc9laj6bH5T7AVlAROOL1zbNxKP9V0geQUGV5Vzs7tOI3eeQ1/JpYEyzfDp2XNxcBJRhQfAuvgORL63bCrEXOjoZ/y5gN6p8CQnLQfwolAQkjnxf+HfEbRWJ2yylAcJuVOzMxHKWUEzcDnzJiHXaH5ZiDY6nNfWw9fJ+ocwxeSJfYCgUCgVQbnqcQqFQTBI0HisUCsXBQZljsr7AUCgUE4syv11WKBSKSYLGY4VCoTg4KHNMnpgXGBb5WVyLZnYNSU0asVD056MTzneLqVDa6j4X60a9VGYK7NeuulTTZ7/y4KD8D2oiyThx91XZaWV5UHzs38n+/9tf/IRT15kmO3lQBnuIXUhMdO1oCL+f6U+8X52GTp2y1qcea4wpxJzp/kxHZCMZZaCvEFXtRHbaqSsqMFpZspJ59Nu2EXrjuhFJxtMpSWC6co/nqoEM8AB6WT7tsM4ZuZmiTbKL1HPLaUZyX5iG5kh5iGZcsXKO84n0IwAspCI5YpeDw1XpvLWEKW2+fEgaXbcNqcvM0z50PIpR4kLyECeb+Rhpf8CG7KfMwflWA7tIJZk4eawlFwflpYrI9u6EJyEJwKHlBrKxB5j6m+1iKjBVRa5I6wnJ0yJX+tanuMPPG8u1mFLdTj1ZF8UanmbWKZ6G3Cd8SjK3nw+p0ePJMZxlCLFXlx8T88C7+BKQPoXBZsJ9LCeqBa6r4rVlgVwBjtSk4mYS55aXujL/+ve+EctFPyAmYPiLa0JRvtzrIQ+RZ1/D85GlEzniqoBD1DD0qfNZmlKjAb7Wdy9smCRzL6DxeP8xqlNfaN7mOMYxxpeQdEge3IskpncykWMfpjVTleqa8VyaVpOAVMPyupTcTcjJzHd8cqR4fE5aY/qyEQZHaHZ+43JoNePHZH/NvBVYNpF6wctx4uBrDNTV8oKyX18e+Byxcz7PhcTyWlZgA+4k2/HXYgnNyZqsV5cSuZEp/e7x4ay3A+4iw+R2oe94LcsyG/+nFq8h+pnrXrYXKHtMnpgXGAqFQuHClJoep1AoFJMDjccKhUJxcFDumKwvMBQKxcSizG+XFQqFYpKg8VihUCgODsock/UFhkKhmFiUOTgrFArFJEHjsUKhUBwclDkm6wuMTbjWqyKsGqZ/molFY+frg28gpBPuenKrCy3Z8Z99QSxWX/Wo6FYX6qIv/PS5Q4Pyn3XPuJVFXGQtFuWtoPwGdevm43CrIo0b1VWjPjpWl3qtp6HL6PgmaXIT6teKlePnreQcuasqeRc2zp8P1kOz1rGVufkZukb6sgPRZq5ANPbXe8cHZdbX+feXbbHmSbiZ0bWs0ulTGl9s4Qq4YywJ5JRgez4zJGdJh3R8R2K2AOY2yoWtZ2HrUmtJQwqxuOKcJWypys8NENZd7hUsyp1hWbGBfioa1mfTrw7KLzOnnP1m2Mq6wG3nfW6K8hTG+Hlz82HI9mlK0DOVSR4awH1e+FlnOzm2y/TnjKyAljl0vb6+mj9zHoVuYJqrU8WejDyoU7bOOaRcHZLipkMNa6USw47T3MIS64a3cjlckxPFgfvK7cqcXBFuwzhv05l1Oeha4ur7pS6yNPXiDcf9UNzu04XNxe6F8X1lu+4e5c3ghBqdlPJMJZIza7MB+wqNx+VDKGcG58aIKNdExbh2mxGtCeasJJRZtqL3P5LKmD/akPEx7yXAaa3KmvUq2VHeWZG1cDXi9WoYM7QeWqjJc1UlK27+YVfUdJjjHedJC9lM+3DmJIpX7YLum5zDInLy78g+nYz3D9cVO7ku+DdRfg6L7pB8gzYwWzTIKpevfb7q7l+j+8Ixbp3yonwzeVHaYnYvnwTngNupHfV+2VnL+csdk0d6gWGMuc1ae3m3GqNQKBRjQ8kTFCkUCsXEQOOxQqFQHByUPCaPysB40RjzuwB+3Vr7hd1okEKhUIwH5U5QpFAoFJMDjccKhUJxcFDumDzqC4wnAfwUgP/KGPMMgF8H8H9aa5fG3rJ9RGaFk9nsXRqU2+aas98r63fTp4DFE20O0agAIKFBtNSV/f7kklDy1sga6Kwle1Xf3s4QLYlOyQzgYdQlVzYiZbalun2K7KpoFGVeYzKHtiuYNyxhqSIPN1kAEicwZIHYIP7wIU8as5yKDKIVrcn5MTsorxDX70RDTlgfYqkVE2vS0vVXiB4XE9Uty9y+79J+LCHh+9gFW+CJtMa3wGVaOstGQiGq4n1jwbamRMumUMGSn4aZk4M9zmYRWygbsK4aBl+qEqwb7v2YNBhjfgNAE8D/ZK29FtjnHQDeYa3923vauD3AmeyK8/nlmci/6jvUL8UBKu8K2aV2iMbcJHlaO2oF62XpHtursfSrl7jPhGuNJ+VjNYmbNWrwYaJEM/UWAJqJnLNFMSlknRqyZ91ol8CR2FF52H3gc17u58szjlHcqVG9LBkBgAbJdPibfpp/AV3a7tOomZZ8NhG7bba7ZhzOWOroXrBrHyifeC6dJm1Oz58biJbdp3IbYuM6lco8109lTPaNa/VaMzL/9W1+bA5ZCY4Dkx6PAY3JPlJaS6+blUGZraanejJ+jzYoPnpD5eXz8sz0MpGjrJGEKqFgXaEFpC9fm6Y1azXKX9sZkgn70jB+SkNxNLRi9ONNKI5ym3vcfj65Z10aOp734h99vvXpHMmL+9nWtvZs4bye9YP7VWmu4+aHJHYzFTcORk5vSl0r+W7WqFpZlCfG1d+w7LmIdWo2ovXwMPh17Wa8LYKyx+StRyjBWvt9AN4I4P8CcArA/wLgrDHmN40xP7zdRhhjYmPMXxhj/tPm5yPGmM8ZY57a/H9hqzoUCoXCh7Wm8L8S4mcB/F0AXzbGvCSwzwMA3jNKpRqPFQrFbmCUeKwxeQMajxUKxW6hzPF4pBcYAGCt/bK19mcB3A7gFwA8DeCnAfyxMeYJY8wvbCOg/gKAJ+jzBwF83lp7P4DPb35WKBSKkZBZU/hfSfEXAF4C4CvGmB8cU50ajxUKxdgxSjzWmDyAxmOFQrErKHM83rYLibV2BcC/AfBvNoP03wHwXwP4VwD+hTHmdwD8W2vtw8PqMcacBvATAP4ZgL+/ufkdAH5ks/wxAF8E8EvbbevOQJni0zXnG6ZPNWh7KGt94TMGZBdMJy2avbYScB4ZhirLBehajjeI9lpw5DBdjt+WHalKXZ2UaGucRdmri7P+86MU0Y6cuLoauTX0O0L1raf5spUqyS6YSjxTce9jTLTDaSrfRk4IPTrFPMl/TmQiWQGAyx25L89CcuS2IOMtA9977iP3GnnshcINS3NqnhzDWD7e0T/JMZRNvGfkWlYjNwP5qhF3lyTrIA+O488QOl1R2Yh31IF8azxmfAobC9j/COCPjDE/a639ne1WdtDjMbtFPdH5rPPdS6Z/ZlCuxyyF2joe+3I1PobdN07EQne+TrzediYSCGvCsZnprGlAElCHG5uqTjZ4cqwg9yPO2s6X4o9/lpRcp2zu3GJ2BFkl56gFzxWAKco8Z3FfMqXZz8S/3MvvJ5bFsVPKYp1cX+JhEsj8tvQC2ev9ZlymNP09cozq0z3KXEFkbtsBoErzwSvnZexwf63288sAkAUuMyPZZZ9kh32iKLPrFgC0rVD4x0ldjgrH5lsiHgNjjMn7EY/tEDcJaVdg3vblzAH6Pa9bePxe7siDcazhxy4ps0Mcx6GUxleHTu07O7ELoKU1X4XiY2NIjGE0aW3HsaQVcA7x5Swco8iAKegQkgz5ScGOfCm1pRbsL/f4NPDbg90FDa3DHScu4/4oSANzrbH525t08f7an+ctQ/NrNZILMyQLZHmm3wxryEWExjHLnYrKRsyIHIDY2z+i9nfTVX/3PUC5Y/LIDIwAlgBcB9DBRgirAfhvAXzNGPO7xpgjQ4791wD+e7jPy3Fr7QUA2Pz/tjG1U6FQ3CKwFkizsZ7LzQAAIABJREFUqPC/ssJa+0cA3gDgCoDfMsbsZDGr8VihUIwdo8ZjjckANB4rFIpdQtnXyNtukTGmaox5pzHmjwE8DuAXsRGs/z6AowDeAuAzAP46gA8H6vhJAJettY9ssw3vN8Y8bIx5uLhTs0KhuFWQwRT+V2ZYa78N4PUAvgngnxtjHjIj0lbGGY/3299coVAcPIwSj2/1mLzTeLxZh8TkfU4YqFAoDh7KHI9HlpAYY+4D8H5sJCtaBJAC+F0Av2at/Tzt+kUAXzTG/AcAbwtU9wYAf90Y81exocKYN8b83wAuGWNOWmsvGGNOAsSrJ1hrHwLw0Ea7qkOIVaPBGKYfC1Xz5Mxr3P0KrNGLykmKSE0yol7VUQ/vSFXVKRtvFflzZ+xt54zBdaI4MR04oWtn2lnHmyPX+0z9ku1zxHU7TPw2h/7stZMpyPzmjetlety093quGslwn+qK9CEJUNrYDSa1bmV3zMiFzhDVkMurfbkufvj9PpqryH71fr7MJ2V3EvpxGHl085M1OZ7vEdPCU7reivGDEt17WmvN03mYQshZ87s2XyaycczW67aia7uitD2Lcntcjwpr7UVjzA8B+DiA9wG4C8BjI1QxtngcjTMeU3yqxFNSjlxiH2dUr940rqW2PGzndQvHrT7Fk751dQBtI64kCbkJtWPZzvK+I9lh53iWJYQm7OkhLkmM9ST/2eHYztKUkGwPcOOzL8G5AZ+6zeB5o+pQysl5g24MZ6ZnhwAfa4nclwttdl0JtcOt60oi9yglyQ/T3qesOHpMG9ftivHjx2ktQXKUJrWRnZ9Y5gLA0R1XKT6upyJZahlxFOmR88h1e96pq5/JeEttoDMCiEw45mZW43EIO4zJO4rHm+eXmBzVbTbifWc5Ca+L2anPEt2+gmIyZZbSJfS887PYz8ISEnalcCVr+eusnheIeBx2Kcb4zichPLMmkZjjWEj24bgRDpFtMIxzXVxZuK5+YC1bo+g9LCYz6hHPAxSjqAJeO9d9yTbfy4Asiefsw1VeL3suJBTvY7r3vK7l+MzHx/6syffLjPY87BT+H3Z6WdixbC9Q9pg8EgPDGPNHAL4L4B8C6AH4FQB3W2v/pvfygvEIWCRKsNb+D9ba09bauwG8E8AXrLX/DTY0hDeyNL8HwO+N0k6FQqG44XFd1gRF24G1toUNjfS/BfDjAP7eCMdqPFYoFLuE0eLxrR6TNR4rFIrdRbnj8agSkrdgg1nxUwDustb+E2u91/w34/cBjOp3/SEAP26MeQobAf9DIx6vUCgUpbaIKoDnASz7G+0G/h425HzjuDCNxwqFYscYt42qMeZtxpjvGmOeNsbc5MZhjHm5MeYrxpiuMeYfet89Z4z5S2PMNzZkyGPBXsRkjccKhWIsGPcaeS9j8qgSkldYa787ygGbOsBvF9jvi9h4OQJr7RKAHx2xbbuCk43vHZQfjF/qfEfqCocYxG+FhmUMHhUVonE1rNBW69bPWj++ZCuZQ+mT7UxpWyIOXsdLmz5NbgA1oosxHZDL3F1+1nomZvNXfaaRMY3c6wZu86GafFijijnrPWdF7nTch7dB1gS16a1vMlMe1/puXWd7bdpPvpuyU8gDU+UaXuZnvmSm8PE4LEohZLDMZaHO7Zftq2uHnGOuDqEd7wUsJjszjrX2ni2+/9fGmH8PFOT1usd+EQckHjN1uUJON3PxCWe/m+VQ4wGP4grTmJ14JjG41XJdhi6Z5wflbrYudRm5lq4RScIc5pzjWeJXI5ruQm3rBzn1Fh3NAGOWmccNCinsvpR6DxM7eTh1UbkoJXs6Zkp2PkWZF1Cd1I0tPaKbP7u+tRMT48Vu2/nchsgzONZOW7mvsxSb5yrS9gePup00VaGM99T+FWovx+PYD5lEg29l8mHdNAflZiRjip1GfLqyI9ErICVgaUA6zCEqIE29ub7xxuPNfBIfxsaP+LMAvm6M+ZS19nHa7Ro2GA9/I1DNm621V8fVpt2KyQcpHgPe2KLxe5PbmCP7oHFCD+ZKJO97OiTfutZ3iduvOiRdxpIMDvsRxYsZkilz2Tu9I1Vpshw6k/Z2PGkXxzhXQhKKyeFIxGszlpKz45TjHBdwYwGApS7Le/PbcpjmjWN1Nw48viLzGDuq8HWxTGeYbJOf9Ws9iR+tlOTQgf5a7rmB8DrJ1Fp0LzguRSxlo6b4chSWL7Ec2ZUmjy9fzLB8YJknN90KvBYq4ha0Fcoek0d6gTHqywuFQqHYN9hy6/vGAWvtpf1ug0KhUOxCPH4QwNPW2jMAYIz5ODakGoPFsrX2MoDLxpifGOeJdwKNyQqF4kCg5DH54PmiKBQKxZhQZn2fQqFQTBK2kQPj6A0Xjc1/76fqTgF4kT6f3dxWFBbAZ40xj3j1KhQKxS2BMcZjYI9j8sguJAqFQlEW2ANo/aRQKBS3IrYRj69aa18X+C6vslEEkm+w1p43xtwG4HPGmO9Ya780agMVCoWirBgxJg+Lx8Aex2R9gZED1hYtprcNyvMN997USX/WJclUm0RxmaMjG70tnJOBtWcV+ovxuP15WYfXI43ZFZEGo0pa7E7GWllXUdWIJFfHNOkQ2faPpXOs2fbVYU0SC64l+Rq1Nmmj+5lLMJqi+zVDI79GAsNlcaFDhy6FdXsA8NSafPmdNbYozVeUJdSnfbh1pSOq0NiatzokzwRr1l2bQ9KIe7pFro3zXpyeke3VyObuf3fN1f4/k+QnNwn50VvHTs29+yE7t2GwUGbFJIB1ohmNg8iz3e05+XeK6fKLgOP8NMWNBsUwkvjidOLmrnk+lfwWbXt9UDaR7HcqE+m8r9nleJFSviPWO9cp2QTnnagOsRsNWe5xDFwiSXvX01R/O5PcHk83/9/cuv7a7AeC5w9FPX66jzfI1jmmfBLeMWyXutKX/foZjxfOQRG2fJ4ii/LZQB6i0w3Z5765/Hjog+c2toHlnEgtL2kW99Eq2VRnEcVKminbqYwvX3vNz44toPEurLEuGGJ3IR6fBXAHfT4NYKuk8tKezQT01trLxphPYoP+rC8wCEXmWh5nie0636W0boooV4yhfAVd4+aguYFj1WPO5wo9M37uhzzUHLtN355Yyk7eNRqfvMT087GF8ojx9r6TJmT0TAPkZn3T+W9g1VskX+nJhj/p/odBOaG48F/O/9yg/IyXQy02+b83GE7+EWct6e7XS3hdTLmMqMd5Xcz23Yv1cI4e5zcC5Sl5vkXXQjl+MuNZstLY42FR9B6Nei8zirW9dN35LmRnzefgOGyzEcdRMCfLjfOUOyarhEShUEwsMlv8n0KhUCh2D6PE4wIx+esA7jfG3GOMqWHDavRTRdphjJkxxszdKAN4Kwokm1coFIpJwpjXyHsak5WBoVAoJhYqIVEoFIqDgXHGY2ttYoz5eQCfwQbl6jestY8ZYz6w+f1HjDEnADwMYB5AZoz5RQCvBHAUwCc3GYgVAL9lrf3DsTVOoVAoSoAyx2R9gZGDmKz61qO1QXm6suDsN0UU4lnqyTbxkq4Ro45tify3WUyrKmLLFBO1LxuDnU4ITQifmC2m6qlQmaOCD8A8ub3WiALINKAOXbxvN8qykVC/tMj61LdoqhHvkGueq5Lkh+hUy0TPSz3SMts3sQQkKUDNzUaShN2MKYgsJ2zb5YL7mK36WAoEuPTA08J8R6XALWaZCQBEK9LfSSYPAtOXk7STu30csHDv5zhgjHkbgF/FRnD+qLX2Q973LwfwfwD4fgD/2Fr7v9J3zwFYw4ZHV7KFllCxiRCV/Xr/RefzSnTvoHyYJCRFaIbD9kmceCzlRpxvnr3iydtaJBvppWJ/2e5fG5SbjTsH5SpZZANAmynWdMoTVuxWHWNjph5745+fb4dGHbDynCFa74wX59+Q3T0ov676dwdltu9zKNUFYxXHJO77aMijvNYnOQ/RbNtE0e0XsA7dgBwf0309FMsEdu+snO9wLVwv094rJIFhW8c58vtueyGwmcgklFJ8bBlZl6wk5wblbirbffp/RHTxcVjwjVrXbsRja+2nAXza2/YRKl/EBo3ZxyqAV4+1MbcoXCtKV9tRjfIlWCEa/qHs8KA8X3XHSiUKrYVDcmS3lYxQHORj+HA/9nCMDclz+9ugdQ6TZITawrh7ukbldw3K1+nHhxmyXmfZCIUlx2qW15yR4bjr1nW9L3FxzZMWDc5H42WYLIhlIy82ZUeWlbPltaVy5M3u/DmGxPTEsc8ONyYU7XhMs2ykn7Vz9xl6fFZ0rtoZyh6T9QWGQqGYTNgtJYAjYa89rhUKhWJiMOZ4rFAoFIodoOQxWV9gKBSKicWYE9zuqce1QqFQTBLGnXBcoVAoFNtHmWOyvsDIAWe9Z6rmMLAzA9Pta8ReaibsduFLEshVxDIljrLLO20Mu3WEUCTr+7D9WObCspEGuQFMxS716jB1ADuPMB2Q3wB2yDlkqee5dQReFbIkg/uu411IaqVtTuZposcxje1wVT50um5bOHuy7xowKpjSx/S2zKEyx7S92CtTpoIzm5EpiFWPp3hyulhGfWmL4KZM3wFJyG7KRhgWgB0vPS7P4/r1Izbps2bDguDXrbUPjbNxk4TIkEQtyp+mGvG88zl2YijXtbO2hCjG7PBx32GZJ55aFWkHAFRToVE3KkKR/s+iH5I20v612H3yjtTzn0S+rKLXyPNOJ2XKq6BBWdrZrWnKY9V26NGtMaca+ffBj1pLXTkru4UwdzoOXJfv6MX7cXxcCczfdSsyUT9+V2lZdKwq+72MhhufY60vHTNb8Z0/8i9gmuRHfC0rSXieceqlNvcykSUlJFGqxK6mbztOCCFsp65diMeKfYIjGzFM3Xfn85SkA+ygwHT9NlYG5SrJt3uZG98TdvWgkJjscEyxzIvzARR1DQwpRTgmc12+m5MNrGsrtK7m+Mox+cSU2981Wlfz/PTkmsynw2JyCPybxl07S5nnE8B1MGQkgXUt38XUu6e8Rg/1KyNz5Bxuu1pYpePl19Mw2Qgjctbico3GkaZEfMAAN7vZ5Etr9gplj8n6AkOhUEwoRraIOmqMeZg+P+S9ZNhTj2uFQqGYHKittUKhUBwclDsm6wsMhUIxsRhR3nd1i8Sae+pxrVAoFJOEEsutFQqFYuJQ5pisLzA2wTQ4zqS8kB0blDseI4qTJFeI9sryiBrJJubYhSNy6UrXxewDjQBvliUUfZJazFn3NrLUgzMhr6VCl2Im0xxlVweAasQUYDcjft4+3N55tyrUnb6QszLVrZ3ItZxrEfWrsMMG08soi7Inj5gOjHam1LEU6BS5cMSm4RzzYodlEEzx3ilNl7JQO9KS/HLNcxGZpUEZ6j3ulcX6zsIX991yz/2OqXbd5Bp2hiKCFhe7kGF54HEN4Bw2PK7fNfyQDWz6WkfW2jXyuP6n42zcJIGdDazhmCAxrJOuOsesRK1B+WgmcSuK+dkpBnbMMDSGeA642JGA0s1mB2U/fr8ue2BQthRfOFJweZizEFcdch5h+HMWO4TwNXKsZReP2YoE9NA5hiEKtBcAuhnLKOT8xyj9/alpuYDpOBxbZyoSa57vknNWtJ67/1okY2fKTjvfLdijucdc7coVHBWmOxrkLlKLisX/Js15Z5rS3q5Hu2bnEZa2HM4WB2Vbu29Q7lRFMtNL3WtPmM5fwDmEZSLD9vfdTsL1jT/jvWLnMAWjYug+83q5QhKQonXHJBfskuPSFU+2O1eV8T9F8oiQfK6oCUg323rN1PJMIUJOS0XgS0Y4Di/WSL7WkHZd6fCaPiyxY9nICy1vMb6JYXLD0LVUnCUuyWyox6Y96WM3k3HRpnm7QmOiQrPCZbrGI+4wcmL/nTNSZmelp0hL3zWyPm9i2akrJG0ObfcROQ5nW8tO0iEif5ZcjdMZqijKHpP1BYZCoZhYjHNK2GuPa4VCoZgk7P0SXaFQKBQhlDkm6wsMhUIxsRh3gqK99LhWKBSKSUKZE8YpFArFpKHMMfmWfoERosRVYpELVK3QsHwaGcsoWDZCqhFOqO7IExbrLl0poozDTPt1KV3FBlolClHM5BycDbd3U2ZcKYey/BLL15GNzHhZ2EMEwk4q31zsSLmfSSf7py7ivhFTH81VXHpXkYz2TLqbq3Kmd1/yI49Oi9rMZDETuF8Zktztw5A6WZXZ8cY9RxE65TDZiDPeqK7QfWyT88g5ktUAwLXeM8HzjAprR+8za8tNjyszNrJbb4zZohRz93gJgq5BhdTFTiUA0I6EftzLDg3KLOlwZBtONnb3meim/J0c1abtLJk63+Jx5tblsm/zXaVY7sbOTYDrjMSoOYnOWZpCDlVebGe3j06W/0zVaC5KdiiQ5fP7belm0pkdipxniUpci0UK9PJ5krZUXVrug0fl8/GGuG98/Lrs06bs8xUIR7kLN26xnKZOfc/3gS8lIUr1MEZxn2LRuTYvvUhC4tGN+0buUcjtimn6TENOvZjJ32XbiKehuopSnzUeH0z4jjLOeOLvnHXt6DGdEZt8eUPPigzwWVx0vjuVyt8FarTQYUkGqxjctVA4kPUd2W7+EV5IdmQcobp5vRlTfPfl47z+XCOrlTVSgPH8wAqUJ1bchsUUu2Pnt0duE29CETcrnhM6LEnM3HHELiQse3adR2T77WLWdRMMS4YohjQD6oxhzoAh2UdRCUnR/fLgS6pMQeeTIsh39Bs+gZc9Jt/SLzAUCsVko8wJihQKhWKSoPFYoVAoDg7KHJP1BYZCoZhYlPntskKhUEwSNB4rFArFwUGZY/KEvcAoQmXM51IxHZnpbcuRcFCX+/POMZz5nJhfDqXUONRgzp7rnr9BupPU5lOAQxmC///23j3Ysuyu7/v+9nncV7+np2dGMyM0UgYpskFCEgIilwtQhCXiQrgCjnAZqygSmTI4JuWUEXFVqpJUJbiSoowdgjzBYCjM2wimiAohy+BUnAASIIQeM6NhNI/W9ExPd0/3fZ/H3it/3NNnfde6e527z73ntc/9fqZuzTr77L3Wfn73Prt/398vnsxdXyAbhCXO024RfrFPtoBuYvx1Wt8zLQq5HZGFnUNod/qUyTgITfTTO1GIM4fXso1iA1RxgELodvNwXTYolXKqbsi5FmcF9tNj+8n9a/7S6RW+3aWN4VC7vdz3eyc6kP1Epvl7mj7MmcOaORxxoxmHEPo2hw1ydupR8Fx8XDg4jVef2y9m1yuNUWk9JpCR2aHeCYpOM6nQSg5djkMmrxVfGrbXCh+P+ohdGLZTFZ7GzSQ/Dny9ZsH08nli+JtWwjbC8PSzrbDfr+xR9SfSUw7x5X3xFfIzvi4LKzGlwpJ5eb5/3e6Fx4ttI326Ujedt3R8adtPv3fF6+G5yEJyru1tGBcu+XbfPTJsf/4OWwJ9O973BWnlra5fZ7YMveEs6XS7vLIMEPqLn7jj71NsUVqnkPJOHobWhxUL/Hxd89sfVAsBP2OEB4irZaVsJ1UJrsOqFhJIj+eLGx4rPmaxHSS2lJRN5/OHn2VdVEWHxStlTeHpXCnnsrsUdNVPPIu26FZR9acYP2Pz+k/zPnCXuMgU7/0z5IFpBM9v9JuAOogecYOqIG26wTSOsV28X/hZkCuwsIXZoop4fUcHhp8ZE+vLFr2L7dj+Vv6b6AzJZbbHFQi91uYWelOKhF6mQhGOYxlJVR7h3ycHn/l40zoX/maT0tdyy8h41F2Tl+wFhhBC3MVqnaBICCGWB+mxEEIsDvXWZL3AEEIsLXV+uyyEEMuE9FgIIRaHOmuyXmAIIZaSg0oY9X27LIQQy4L0WAghFoe6a/ISvcBwlbyYod213MfZzXeG7ZfdU37uKN/ASue1NLr/Li65VAXOURDYlsmIFpb288S+vcA1y+Vdg7KYNF6UkIM9wauJk5s38WzTr9iFdlQGrvBzfnlnhaZzWSk//3kyVu9UtHj1aVsa1O5FZsMG7ePXrHmPWaog1m7f+9Viv/lao3z9N5rl+yt35JnOw8tuh8ydnaL8ePEx4fY9fpcCCEv1MlXKY8UEZSYDD6Pv7AaVPOwamcQxvk96EnkvYmbhaRWjGeW3Ti5D/s64XGpZvwDQK3wZ1VdavgTfa915mqvc+5wqFz0KS/R1aD2pzecjL98YsS7s+eX5+DpskrY9sen33UvFVnrFiHX4/BZ8hC40vS83LudaJQcG+9ZXI490RqW0U/k8OE/HFyiHxAatFxDmwGDuX/PL7+d+mae30nkrskTOEs7P9OIu5Rlpej3nHEoA0CnKTwwek+9TcRnVjvmcAH0qqZpTKe59549xvwhLwjJhXpmjy6iOulaPc00D0uN54lyBPj3b3iXLwmupSv6huF9aOD1+cNZTKU3qt431YXsnKm/cKTiXQXnp06rPORk/b9N0fi6Nyz4zcdntowifn0L4muD1X0tsTIu2uB39gkvlQEukfjp0r0ldn2FeI/9hn3IJ9UY8v7Ws/Jw6R9p5z4rXpPhMY1Xl/CW8XX2j/HUTjCtIlV0FwvwYydwxQfnq8P7QMP8A38r8ub/nfO7F3JXf2yZFnTV57i8wzOxZAFs4OEf7zrl3mNklAL8C4HUAngXwN52jIyqEEBWosTbPBemxEGJaSI/HR5oshJgWddbkY8QKTIVvcc691Tn3jsHnDwP4pHPuUQCfHHwWQojKOHdQIqrqnxgiPRZCTJRx9ViaHCBNFkJMlLo/I889AiPB+wF886D9cwB+H8CPTHqQVOgbl4Lq5j6kc7P5SrD8sz0fmtwrfInV1274kKP713xfbGGISylxeCrbXCwRXhaUuIz6YqtJEFJGnVlQVjPsoJv79U+5ONoNv+8e2tgdtl9/KdxHt3bODNtPbd0/bPcTr/24zKFF8YgrFOzHZVSzRNxiXB5vp+/f1/HF2EqUfmU7RlzlMCgdRtNT4Vh8HNaiiLQ2hVbv0cHcT8S1p0pBxvA6psIsjxM+RpUVcatHYc1ZGP7MoajpkL7pphCqc4KiBWJienzYJnT0Ecodh7tz+b7QWpLDh1peL54Ytu80X099+VveaqPa+3vWoZRtYhRBidLAFsbt9DV9bc9fcNfy7SPXsWp4c0b78o0bPjw7dZ8ZpRWB3YymU7VpXNsPbQtczi6l4VxWmsOVP/NqKKIv7ftSuQ+u+XFYw79qw+vTU1t+vP2oXHfD2NpC4co0T0438BsdP/9uZA/k8ugp3eUSic3o35R4H23bnWF7K/clqwvnt4uvlbjMHl97VSwgNuLft44boi09nhjH0uSy41YUaeunmT+f+bnYXLkFJNRqJIPv+67cIujMr981+3KwTN71fW80rwzbbG3jZ+ygZHVUR5TVhi0Jq6QXd3q+h+ME8fMzPst7vE9C20f5vYb1osu/CSJNXiH5Yfseaw9v424+/o9Sfv5skDVkL/qx0GHrBN0VzjTYNsKWHW6He2mX7IY7fT/fU1v+nNg1f2/skfUuJgvODDp3E6VPY9g2wsuky50myrYC6Bcd+q7819ZxSlaPQ501eREiMByA3zWzPzazDw2m3eecuwYAg/9fKVvQzD5kZp82s0/XOxBGCDENnLPKfwLAxPS4zrdFIcQ0GEePpclDpMlCiKlQZz1ehAiMdznnXjSzKwA+YWZPHLnEAOfcYwAeAwCzpt5gCCGGOOiR7RhMSI9b0mMhxBDp8bHRM7IQYuLUXZPn/gLDOffi4P/XzeyjAN4J4GUze8A5d83MHgBwfWQnU4TD4Lf74Wpcpb237e4bth90vjoJ2zY4vK0XhcyGlhAOBy6fZ4c8GHFob1WLwV3iMJxVsofkVInjDGVYf+SMz2b9yMUbw/ble24Ffd1z0eeV+rcv3kffUFg1b3sQ9hbvo/L7L4endSg0sYgsGH9BCflXGz7z9iNnfPUCPkaNgsPVwzH5Y2p3p0Kuo2I2QRZsRz13Ev6dIPNyNEYWZGj2XyaKoxzKGs67jHd3j/q9TTGML8OHNb+8/4XEIKPgcFUeOy2r44QvJ04ZkWA6ejzJW2S6Lw61vLLypmE7p5Oal05lfx9FLxGWG6xhfE0m5uNzs0sfvtB7OVyerpEWyiuyZIlgSs7MDoTVK1acz4DO68hVlVI2tPi7DfptdO8Kh3r79kt7Yckkiv5Fn47MrnlLIq/jJu2jl6Jo3xe7vorKV3Z9+5EzFB5OYeQ53yfCrmBB7Dd9wfff3C9/ddf30IoqrVS5T/B97qyF+2gvEbzeSFTmYQ45EIMqZP7hha8b7pez4ucu3OH7/dvD9jhhzdLj8ZmkJo+yBZWPPV61mUO2Jb6/J8bOyIbQNn/OrdiZYL5W4c/N4DmF5uFrjJ9jR9EnS8I+2Ri4slM7EnFrHv2MnqriFj+zseWP7cXr9PsiVaWpiFR5o+m3+UKLbTp+ni2yUjf66WOasp/zs+CXNv08e0V47FnXVjO/Ydxv6hm3HR07/tQvyo1JDdK0PtJWupOSJazReeLZhM/7wqVtKkH1n4RWs8WqiIY77nbWWZPnaiExsw0zO3u3DeDbAHwOwOMAPjiY7YMAfms+ayiEqDMFrPLfaUd6LISYJuPosTRZmiyEmC511uN5R2DcB+CjgwSWTQC/6Jz7HTP7FIBfNbPvB/A8gO+e4zoKIWqIQ71rXM8B6bEQYipIj4+FNFkIMRXqrslzfYHhnHsGwFtKpt8E8O7Zr9EBlsidXEQZlvdzHz7fafoqJBxiX2z4+duU/TePsv9ygpTAUsFh/EV5O4aX2adxGhTmy5mIGxaewRfaPhTp4sr+sH1uxWfMXW9Te81bMCzqiy0Rl6jfmx2/jzs0zw7t4lRm+lGMWoaz2L+058f/6rN+nTdaPsRrhaqT3OyGl0pO9hLOgn2Owvb4OHAW5TxKhsNZlauIiQuOb/gdnxcNijJOWUgOhWBxeB+t5ws7vuPf6/97Pz6FEh9aTwppGzeTchyuGoSyjhE4VufwuFkzeT0+vnVk3NC/YtylAAAgAElEQVRlAFhpnB22u87bEF41H+fayH3lqCaFyzcj3ahSyaNqWTG2vnG1kJzGuN7zetrPwvsM20PCyh1kLXHVrCVt56uNvO2M3xeriXIBqYokQGSnoem3u76zW9T+mgsI+Evw4eLP7/gevrznt6XDmeHZ9hHdZ7bIdrLT9/esZ1/lKiJ+XbjaR7yPGqn7f4XKVzG8ln06Dwpq97iiiQurzPTMW0hW6Njl5vdLl7adq6aNgp9lHN0X+/D7roMtTBrp8XjM4xk5pb2pqn18kh+6t1e4TIrguvbtOCSe7XCbJD5cySIbUekvOT61A8sXycJKdD9oJXyBXeqMq4Dw0nEmkhXyVKwmKt+ltiW2lnTJArNPz6hd+h3A1VWakY7yfaCZ+I1wrkFVGjf8c/HmnVBH1xu+swtUUuXrLnlNe3DdW9F7tL6vdLwNEAi3P/69chfW8czR87alrRXFCZ5RgGrPomy/K6Lrg89xvnbi35plTMoaU2dNnncEhhBCTInFDHsTQojTh/RYCCEWh3prsl5gCCGWE1fvt8tCCLE0SI+FEGJxqLkmn7oXGFVCk4PQd844G4X/9J0P++Xs7rd7fvlXKYT2oi98ceikqRLIVDVT/j7F+r6yTyGAFGoXVEdphCvDNpA2hYutNH0oVIPsFWx/6XVpIwF85ZV7h22uYsJv/W53KRSaNpJD0ACgTzF5HM7bojCuFcp2HB/djuN19tNXG/7YnSfLTE7heGvNMDT3dtdniw/sPzQP20zO0DybvfCyu0V2mq0eZ8qvkHk6OnE4qMyd8Oq+Qwnwv1BcHba7uQ9zHicD/V3SdpJR4Xjjj1P3ElGnmbRthMJEs/AEb2Y+7LRlvr1a+DbrQ4dC5+PA+3ZWPj5rMNtMrLKlgComkV+sh3TIKIe5FlZ+RjcSt/KVyFry9nPeZrMWVOWg0OOKkalsIeHQZc5Sf5bjpaPQ3x3KgM/WuRWqStALQmn99KLi/sqNj3E1ewVXPjkPb9tI2UbYGhIbedgqktLzDmXvj6vGdGyfvvPb3KCRWs6f3wXZjyzKeM8Z8Avq6zgafhykx/NnnApewMG/z3qOtpPkRVg1JyObXiOh6Vz5JqdrdM9tBvPtkRVwl55BGjtfNWw/vE7PXFTJm+3AQGjPOEuVO7gKSaBP0bWfqgqSug/w1PVIqtuBVcNP5xFYU3nsqFBfoKObZBVhKznbtNei0khtuif0aV+stsrPG64+9fB6ujISV1f5ClkEL674ncHWkG4enit9rq5H+6vnWOv9hoW2y/B3BJ9j/BuuKkUF60ZoG6l236nCpLW67pp86l5gCCFOD3VOUCSEEMuE9FgIIRaHOmuyXmAIIZaWGmuzEEIsFdJjIYRYHOqsyXqBMSCZeTnIEhuGDhWU8Xs7uzFs34EPabvZOTNsNyg0thWF03KG9yB0rGLlEYaDr/ZolW/32BKRrorBlogWh2VnlH0496dOt+/b690wJOuFLZ/pnrd5o+n74vC2dSqXsdEMw8gy86G9qxTq1qLVZ/tLFB0X2FPOtfx6sm2kTXaSvYLCdKMQRF4zPivYNpIHYX+edtTXXu7PCw4zTmWwZ+IQQg5xX4vTXVeAg+1uUUrtbfhqI0EG+wllQp4GByWi6pugqN64Y1WbOQn9wl/H287r8XZ2cdi+hypf8MiN+EJKkP7XivS1xtc021YyGnONLAFxXZ88YZdI2UYuOL+ND6+F2dw55Deuu4KSb1IVsUYRVsHy7dVIkDlk+HybLXakh7nfL3w2uUgPqZBTaLlJBMhyiHGcSX6FjgXbRhKFF4Iw5rUoXJmPMZ8Hu4U/ptsot6LG69kkTyBXIUmFNMfb1aD7J1uRRtlxJsk09NjM3gvgJ3Bw6/pp59yPRd+/CcDPAngbgH/snPvfqi57WgnPm6P1mXW+0VgZMSf1aqmqSYlySBFbuDlsX+1eHrbbmX/e5ooa6yO6bQWVP+gaJQtJbBlhS0kjeK6lSkUnPNVTz/vB2KPuO7R8qpphJ5KO213f94XADe53IFvBr6x6Hboc3mrCs4j20UqjXK+69BzMxwQAzpBe9ekr1mfWerbbxc+obKPicz1lr6piGQHCZxk+j7nfLBqjKL/thuuVSntQ6X48+iSsuybrBYYQYmmpc4IiIYRYJiapx2bWAPCTAN4D4CqAT5nZ4865L9BstwD81wC+8xjLCiHEUlNnTZ7cP38JIcSCUYzxJ4QQYnqMo8cVNPmdAJ52zj3jnOsC+GUA7+cZnHPXnXOfwuE8vUcuK4QQy86En5Fnqsl6gSGEWEocDt4uV/0TQggxHcbV4wqa/CCAF+jz1cG0KpxkWSGEqD1TeEaeqSafcgtJhRJRFdnPvXO5Rx6vHSqL2SXbXztdcSjwpaU81/zmKV7bZlbuYd4lq+urHd/DRpQroUPlk8zCsqh3udnxXscb+35j1prh2qxSvod2g7yS5InjXBFUKRVRCoyg3BTnveB+Oc/GalQedpVLwiZ8eOyB7Bfex7bTCw8Yb+Umfcf77sa+X75B2zIq6y9/xSX4Uq7U2Gd5oVW+TIr43OH8J1u5L4m27a7TPOXXRzw9Waa4wvXlXOjLLo5R7gpQZMU8uev9jL3441O+fFH0k7Nxab478Pkwes77pc80uIRb2FXVsqh3cSMMqSsZa235tvRIazZ7G8F3m9mdYZtzItxb3DNsX256PV4hUViNvN+sPbzN8fbfZVTeC/7qQpt0l3Sa9bAZ+Zo599Gz2/5Ycrnr801//9nLvWbnUXlYXpmOHZ3TIcyNEekWHXsup9tM5Enh3FaHxuH1ou3ao3982sl2/HTbDZZP5RjiMn1VS2PyfL18Z8Sc0+MYenzZzD5Nnx9zzj02aJcdkKqvok+ybO0ZpclV8hLxPI3Ma09m4U+KjOazEdfJXTjfwKh8GHwuP5s9PWzf1//aYXsrKIMa5aahdi9x1PnajS99zj3B2tlM6CjnbYg1tccaSc+fnOuCcwkFec6iXdSiDQtyztH6blF51fj5cZdW9Pkdv4/PUscPrpfn8jvbCnWXn7f3Kb9Fh9pBHir6rRDnnOv1/TL7VGI1ziU47NdRLrqoNHVBuQxPmvciGJPPMc7J5Crm0AjO0fJ72DRKXo/Z4yg9Bmasyaf8BYYQYmlx9S4RJYQQS8Px9PiGc+4die+uAniYPj8E4MWK/Z5kWSGEqD/ja/IoPQZmrMmykAghlhI35l8VzOy9ZvakmT1tZh8u+f5NZvb/mVnHzP7bcZYVQohlZVw9rqDJnwLwqJk9Ygehoh8A8HjF1TnJskIIUXum8Iw8U00+1REYYXka/qbaex0Oo+Nw5tutV4ftO30fDnyRSo82oiE4jCxVfonDxbgk3eGQtPLleb6bHbIK9MMB27RuexSu9fKeD+d9ad8v8/SOL1/YifKyrMMv88iGDzU8RxHAt71TATsUwrbRjNfLf+6RvcLY8hLs1/Qld7Pj1+u57XuH7Vtd3wGH7Z1vhX2db5fv5Jsdf5Cu7VE4IC2+EoX9darWJxxgI0K/4/PqKFxUQukPb/nj93zmX37udW7RMicLYwvKFLvyUO7DlpHjjTnJCAxlvT8eqbJlwIgSYQmqll3lMbm9TefVuvMXIlsFgNhewSG+ND1YpNy2F8P9ZkGYqW9/bcuXfT1Yxn+OLSF+OlnHqN/8GBcAWwr5PnF9PwxrXWv4lXlwjfSYxr/RKQ+DBoArq/67rz7n7428ylTJGV/Z9V/cyEN96FFZUS6hx1YRtt9wiHEWnZMt+sx2nJRMj7IbsbWIS/616NFrxfn6gx34eykQhj/ztnTcdmJdUgW+gcLFOdMmwziltCepx865vpn9EICP46Ds3s845z5vZj8w+P4jZnY/gE8DOAegMLMfBvBm59xm2bKTW7vFZpQmpwjKRJJFb9TyRXB/9+cfL5ORteQ4dsOc+m3R9cr2gnaWPvH6ZGWrenqyxobay898dE8Y8Xwflwy9S56wEN/p+Q46edjZBv2i42dW1uTn9rzG3LZQR+7Ded8X6Ttft9f3fGfnyFryQCvUl3Ntr9Gdvl+x213/O6CRJSwcI0p7rpJlfI1soCkZakR2w5zvD5Us+ml9q2rfq0JOzyaH7LEVYB22iuWIgXpr8ql+gSGEWG4mnJxzmCUZAMzsbpbk4UsI59x1ANfN7D8bd1khhFhmJp0s2Tn3MQAfi6Z9hNov4SAUudKyQghxmqizJusFhhBiKXGYeIKisizJ31Cx75MsK4QQteYYeiyEEGJK1F2Tl+oFxonCeZIZh8cPabvWf2LY7rV8WNDq3qPDduHCflO2kdYxspSkLCQcKrST+5n2O1HGX3olV9COySkccAfe97FLmdP7UQb4bedPsa2dtWG7lQhxWgGHEq8E37Ft5qU9P51Dk1sUCn6hHY5xu+v7fr7rQ+c2sy0/ZiL0HDQeADRoPVvO21GaFJbeoG08A78t56OQNg5RLxKvQ3meVOg5EFqRVhOhiXy02TICAJ+zPx+2b3efH7aPYxsZ1x6QF5QZf0LZliecoEhZ7yvj4EpD1kdlluewYn99pUKXm5nXkxjO/F1QGH6PsnuvkwekHXmxegXrHh8mqphEupOP+GcMvnYpKjfQ9qo1T/ja57DolcTlVYzomC0RvPpfoUIYXJXJolT8T/RfHra/dJMtEV4PWfdirqyWf8eZ+DM6LhwevpKPqkLiQ6RDC0mb2n6HnXdng67uWymvvMX31VTVmUP38aAKiT9hNs1r3Z3s5rCdJ7LPA9Wz2ft1Ca+1bjE5C8k4thFGSZWXAwuqi1B7hL6znSR8hqHKI3aynySs29tUhaQTCSHLfcrCMYrUecz9GsrvG1WvAV7j22QbST3fA8ALm1ydiJZ3/gF230KbGhLzFbm3tl1oe028d9X3vEf7OK4c0qYqJGxV5ulcjfDCyn7pdAC4tuvv9TtUkeS53qZf35QdxeIqU1RBh+3MdK/IKz5/cl+BbZWWr2rdY9sIW6i5r3F/41aZv86avFQvMIQQgpmwNivrvRBCHJMaPysLIcTSUWdN1gsMIcRS4jDxt8vDLMkAvoKDLMl/awbLCiFErZmCHgshhDgmdddkvcAooWp1klRoTzf3YU3X3VPD9pMtH6q6s+MrXwDAa1Z9SOxa4qikrAPdEVFCHFJ3s+tDlHoUtrcXVQ7hMGvO7n674UNdOQSXs/zGGd0zCtHqU9hpBz5EasfKM6pfzaO+dqjqSyo0iidH0biBvaV6kt4E3kLDmeN5e9lmkhe+Gk3eD0PfVynUly0wvPWpYx+HLO/SJnLINYeb71DY35ftarD8nZ7/HIa+nczSwSHqQfUe16V5jheWnB50sgmKlPX+5MSh5+Nkyx6HOHz+LgVniafpa9HsbFfr0ipTkaTANsLnWS866UJbGIfc+qlxNSGGr3HOrJ+yF25TValYH7LEv7dwiPJ+weGvfv6tPAqFpb6r2EbefC5tJ2G4ukuT1vd1G37A12EDKQr4qi07pIdsNWQNTdlBYnh/c0g0PyPE+5vtQ6/SunQSYdyHqvSkLI0VyKPQ5ZNUjxplGanc74T1WEyH1PNvlWM36jxJaf1JKznwNbOTk20hsCSGy2RjbtcouCrG+Va5BezFPbalhSuT+gHJk7lqH89/hyr4AcCrZAHZQLkm8/P9g5mvOhLTo/sAVya8f9Uvv9H07dde8JXqAGBr3z/n9gqya5LV476NLZSx0wttfD3S27ppSO6qVRTJMrLPU5WtSVY6OUTNNVkvMIQQS8ukpV9Z74UQ4njUOWGcEEIsG3XWZL3AEEIsJXUPjxNCiGVBeiyEEItD3TVZLzAGcJhOkFk2aScZ0Rct0y98SNeLxZPD9p3sRrDM7b3XDdsPt84M2+2sPHSqM+Ks4/C4F3rentEjCwVn5o1DlNhqsW13/HTKjMv7KM7yy3SofMeWveqXqWAXiMPAecwqFpae+fUFRthOKtBAK/kdbz+PwVm3tylsruPC9VqhaivrlPl5PcjIzeekn5pHp8FukIWbv/EnxY2ODy1+Kf9isDxnQj5JyPFhyjM0l1eqCOc/CTXW5lNBEHJMmsDh7xx6nI+oZpM1ym0FOVnkNu32sL3TPzdsX2iHt0KW+qCYEa3ufkLCDlUGogt2p+/P640mZ0Mv7ysmsCsE0ykzfD6qM//dVs8vs9mjewPNzRaSVrTv96j61BP7/3bY5vvJw+u+UvCb8cZg+dDG4WGlpd2FvktbY7iSQIN6u0CRyHe6fiG2lrQq3thZTruufOVjPeZtXKH7Gd+nwtD6UPf4Otgr7tD08B5SRmxHScHXYKj5k/+3Oenx4jEqRD31DJCTJWDUaZaq0sDXRbvBz2/VLIXhs6Bf5ouZt2zvbb9+2H7DWmjbPUMik6rgxBQjbB9syc3pWZQraYT6Hl4FGVcooemsJUG1jraf6y9dCHXguee84H2WKsLf3n9m2F5peovdg+1vD5ZvkhZeIls7j/PaM/43xaU1X00pi34HtBpeMc+0uZqU15uVFlVNIX2/dz20lV/d8ff2r3TJhlnhfIltTay9J/lNEMPn5D6lEahasamqXk+aOmuyXmAIIZaWOr9dFkKIZUJ6LIQQi0OdNXk+r3wIM7tgZr9uZk+Y2RfN7JvM7JKZfcLMvjT4/8WjexJCiBDnqv8J6bEQYnqMo8fS5AOkyUKIaVFnPV6ECIyfAPA7zrnvMrM2gHUA/x2ATzrnfszMPgzgwwB+ZCKjVQiLD0LqOGy24gG0RJjzXs9n6e1km8F3uw1vr7iTPzJsX+n5aiUcasbhvGcb4WG81vOhvduZD8UqEhnN+1G5jq5520fP7ZcuE4Q7BdG0kwvJyqNjFYQjsr2EK3RQSFkcHjbuurHNxY2wyaTg84DD2LsWpo7ec/54ddy6X8Z5K9F+7o9xZ9+vy0oWnmtceYRtRrcpq/EWhX7nRbguk6w8kqLgrMxBhubJjucm3uOpYLZ6XIGUzaSI7Ef9wp/jrcxfRy14W1aTbnl8bsQVPVbZkkDfbVG1DrY0cEWSpgvDjVsotyhUfR7g8GO2TtzhyiEJ20hsteCKKreoKlU3UZUq5/uEhaGwOVWoysnewOw7f//ZiyJpObM9V9LapSoqvO3kuEE72i7+mCVsNqt0y+C+epFI8D5id0lwl4137IC4oglXIVmh+3Sje2XYfrHwtqZtC58LOiiv0MX0yKY6WdvfZJEeH5vF0+TABso263QVncD2Yd6ekKo+Nsq2mwq352e269krw/Zr3cPBfFlVP/jd+ePrmobPSe+7waaUW0Ni2P5XFLRMYE3z05/a9IP/0Y2oWgdVx9vt+6qBReGrfaw1vbUm3otXVv2UN53z+v7IWbJE0Lpsd7z9+cyq16GYPlmO1tv+Ps1WpE7fH+9n7lwIlu/Rfllt+B3zQMvf57Pe/cP2y9n1YbuIbCb8PBFWTWRrSV4y9fB3Yb/+KAfVF4uUTTq9/KxiC+quyXONwDCzcwD+KoB/CQDOua5z7jaA9wP4ucFsPwfgO+ezhkKIOlM4V/nvtCM9FkJMk3H0WJosTRZCTJc66/G8LSSvB/AKgJ81sz81s582sw0A9znnrgHA4P9XyhY2sw+Z2afN7NP1fo8khJgGbow/MUk91h4VQoSMo8dSEAB6RhZCTJE66/G8X2A0AbwNwE85574OwA4OQuEq4Zx7zDn3DufcO+a/KUKIRcK5gzDMqn9ikno8XoiuEGK5GVePpckA9IwshJgSdX9GnncOjKsArjrn/nDw+ddxIM4vm9kDzrlrZvYAgOvJHoa4ivktqpW08Qvw/FHJnkSui5Q/j8cuolXdh/fBXseXh+1uw3vazhWhL+wur0SbtNnwfXXIg5xarz6icqMVSpxyPcFkboyIKiWyUv6yg+VpdDrWgV+NcmPE25EslZv4lwnuN4/89uPm00iV/YrZN3+8dih/yYojH7/zl+1aHpYHW829J3Kbcplcz64O23y8p+mZTvXNpVNjz/iE12DK/S8dE9Tj6ROfX5xbZT+nkpOZP98KKuF2p7g0bO/2fb4ZACgo+UJOaVpSpVNbiZwIMZzTgR8IuiMuQ/6OvdC8POdx4HM+fujg0nxcMu9WoiynjXgRda7weQO/fu17h+1XM5/rad98mb3b0UZyGVnWds5Pwas/en9RiVVaqkPeae6rH+TcCHvifCardMDY987yH2dqSsHrv06d9XJ/j9/Bq7xIcN/hnC+c76Wqhs8/P4b0+BgspCYXzp+zGZUOTeV/A9LPTEbPbEH57Kgvfm6q8sy5Tc/Ud3oPBt9dbJfnUKsKyz1rau6O7qydueTnjabfrle7fh036fFzt+/n3y5C8dqk58fXtL7Gr2/rLcP2OuVWYw0GgHtWfN+vWfe50t7x5s8P29YoP443X743/HzTf96j/BbrrTDv2l04t8aoV22cr4r1eaPP5Xjp3uLC3ooKx5t/R/QqPvt3Cr/vWZ+PQyPzuUX4x2KQP24i1FuT5/pK1jn3EoAXzOxugfh3A/gCgMcBfHAw7YMAfmsOqyeEqDEO9X67PGukx0KIaTGuHkuTpclCiOlR92fkeUdgAMDfB/CvB9mVnwHwfTh4sfKrZvb9AJ4H8N1zXD8hRE2Z97851hDpsRBiKkiPj4U0WQgxFeqsyXN/geGc+wyAd5R89e6J9D+uZeSYWKIcTzhP2jrA4Z2d3Jcsuk5hSa/Q8lymJw6hM9co/a5Bpau4Hds2RpXFKpuHQ7LiuUdZSlLjjz8f2VmqhtOOedmOmj+1XqmQx/xQ0HF5KHVg7aF93KH2NsLyhS3nQ8+24Mto7ea+fdLwthSHwtu41FpQCnN6pVNj3AJmTl5kpq3Hx4F1M8u8RYpL8cWwDvD5zmUpudTaa3obwfJc/jJL2D44lJWtIbG9oUcLZdxZefMQfAan5uNu2U5ytbN/eOYjYNtIkxRpk8ovA8Ambgzbu46sDzQ+38u2m18dLM+h16u0Aas0flDtkPZ3/K9B4efyvcTj8T7qRp3t5v5LLk97Pq61O+yrmsZw2dpn7dqwzaHuXG4biELlKazZjlHePex3Ns9Fh8aVHo/NYmry+MHboW2Xn9nIqou0hYRJPVulxrue7wTfne+eHbY3mv4aX+NSyzadczUueb1HZaO5NHdK09ni1on04nbmn/M285dKx78/e5T6Cr977bq/V379G54qXZ7p7Hlr897+avDdatPrXZbYl2vtcjtJeye0dPZovzSoL7b/bbny5+UYtpQUdvS5M4rUsz+fu6N+k6RtVUf/npwUddbkub/AEEKIaeBQ77fLQgixLEiPhRBicai7JusFhhBiaanz22UhhFgmpMdCCLE41FmT9QJjQnDIT9CuUHkjJggrSsQPh1Gr4Tu0rGJVkErrUsFOMnJ5WpdpvekLw7Cq7e8qtpVxbSajxhhVeSS5j+gYByFpNNdWHiYfd4kKMkHWeiSsHccgCI8bad/hMWcnmHV+u3yaSdlGzJrUjqxzCQ1u0DJ87u+TnSSGLSFnW/58vbJKdhCan7PPx5VKOCz4OGd+qvoG98XPIHtxXDBxx7b8epmPv+XKRkUqy7qFdpTNng9R7vS9DaLV8Hacb2z8tWE7szCut0PZ1XkfNTM69jQ/S1s7klPeR6mCMAkHSHCsD41J7X6Fgxc/C+7Tiu1wFRGrlk0+VRGMLaA5ysOwY1K2E74HVA19Pi7S4/qSGetwudZWhc9ftkadlJRlejeyv22RZXC14cdn7eYKF4c0ha7rxpibH2vEdr9csFhvXiXhZx29Jwur0O0W9wzbe5m3F+/0Xhm2b2cvD9sNC6uzXN31FuQ7m+eG7V7P78uNM96Ow9aQlZXQmny58PeanGwb/dzv71WykDQaXhNbkbVjp++X3+rxceFnZzom9NO2j1BrU7YRJkP58/bh+crt+ilO+puiSvXEcamzJusFhhBiKTnIsFzft8tCCLEsSI+FEGJxqLsm6wWGEGJpqXONayGEWCakx0IIsTjUWZP1AmMM4nB7C8IwORCnPHP4icfnkM4gg301e8IkSYUNjrJmjBtoOCokK7Rd5KXtOpKqVpJT+HGHKtOkLCMHy5SHKY8ODT76fHFBdZFRGZbnfyzqHB4nDlP93EtppdeUVfhM57f7YTb31YYPlz5LxU5aWfnNvkEPAbG9gdnP/fi7/fGtJank6j36VxS2RDSjJTi0tqB92XJ+IzvmQ4H3KPR6z4UVj/Z63r5WULhwnyoeddYoLNiFO4ZDfsOQXZ5eXpEkLvzB9pA2tc80/YxGN2xHlpV7fNQ0AGCfQpxfpahoPtu48siof8Day/neRPsb/vzaY3tdpM0ZPT/0C7KgTKmSVIpJ2Umkx/WiUlj8iHMjZX1N9sXPdfHzi5XPl6rixvNsZlQlCcAztCpZ58qwzRVJmuQbiX8o7eTlSsxTWXuatGL7RbpEBltVOrT527n/sDLCsvNc8dlhe3P/ydJ5zrVeM2xfWQ3X5S9f8BpfFGwnS2wvaeq585vBdxsb/t6xT9VKdve87cXYAkLj3e6Gosx6zw7J7f7JnjHjqk93qfq7Kfjt4cr7Og58TXG1NUfHPi/GrzBWRp01WS8whBBLiYMLfiQJIYSYD9JjIYRYHOquyXqBIYRYTly9/X1CCLE0SI+FEGJxqLkmL+ULjDB0PQ6QOVlVjtQ4HMrfOE61jkQYXhAql8gQfjjrevn4J7WTnLQiScreke539haEqqGy427/aGvN0TajvqsWMlxlviCDeBTW7XC07SR1Hh22jFStUDI96uzvO82k7UccYhyGbHIocer6DKo3mF9+vwjP++2+vzX2ivGu9ViO+4mQ4SaF346qVML6zm2+co1GzemBJL7quJIIWxquuIu+3brg+6XxVrLXB329grcM238BX5Fkza0P2+tklTicyN+vZ4fW5RYV1TjbpIz15I05VDmEbTN29DXfJCvQShbupbP0VHTPiu+4R8dxh+w/r3a5Ak049m8reNMAACAASURBVDpVOMhzvy86ha+CsJndGLZjbe0VPgybbYTHuZdXubdNKiw5uQ7S4zni4CqEubMlOXAOBJYO0sSERS/+XOWZqWrVvPB5KnGvoFONdR8AdjJvw93NfeWOJlWsukM61Iz0JjCMJ05pXj6cP30N8PXBUsK2Ee4rj/r6avv6YXtr403DNmvyd9zj9f1N50Jb4EPnfTWpNlUIYQtJwScFT8/DZ8m87z93e177tjveTuL2vZ2EK5VstMLz9L5V39cKVal6fifwFQ3pgO5zUdWRk1qbi+B3X7mmBtfQSX93Tfl3UJ01eSlfYAghhANqHR4nhBDLgvRYCCEWh7prsl5gCCGWljqLsxBCLBPSYyGEWBzqrMl6gSGEWFJcrcPjhBBieZAeCyHE4lBvTV6qFxjeKzTfwjBBvgDz/qVR5U7H7TeYHm9vokoT5+lw5As75FtMeBVPWkqtyvLTykExiTGnRcrbXPDxCkrt+emjcl6k/Xl+3zWydvBdkfv+Ku2XYJ7IazjBslLHoe7hcacN1scsOi89I0ors+4mcrbwtbbjfGm9q5E09/u+1NyF7tlh+1JUcnPYVz+9XuyRZstykSyKGrJPFljuq0uXG3uhVykhxEOr4Qo/DL9dh3MnHR6D++1EZu925rf5XP/csH2TcjqsFf44nrHEzovgMXsJg3kRlfXjnBgFbVif+uKSrNkIXeC8Hy2ar9Hw7W7hTxgee6cf9rtJ5Xm3yJf9SsPnDOFzclQOgeR0toFXvJexr7oouiPmnBzS4xoSPMvydJ6JS9pHeYnoOS2Dz0PBpSFT53gRlYivkk+Dy2JyO+6rQbkudun6W6ecYKyvbsTjZqrEZ6D7Fc97zmXUoFw+RlrLPfXjfBq0mZzvqAd/jV/buzRsv/5MeOM7u7bnx6TxW62jn+WyRriP243y3A2buz4fx27Pnwc90tS9fvjTdJX6urzqD8walTvfhC/lzfmtioq/B1PPCaPy1zFGJa85X0z47B4/I4/322PSv1XqrsmT+xUohBCLhB0kcKr6J4QQYkqMqcdVNNnM3mtmT5rZ02b24ZLvzcz+2eD7z5rZ2+i7Z83sz83sM2b26QlvrRBCLDZTeEaepSYvVQSGEEIwdX67LIQQy8Qk9dgO/snzJwG8B8BVAJ8ys8edc1+g2d4H4NHB3zcA+KnB/+/yLc65GxBCiFNInTV5iV5guKjMU4IJWg+qEIT8BOWm0naSE5crDUqsHh2eN6rsa9K2UqGs5sH4/hTLE5aCuMRVlX6rltuaFic5RkV0nvJ+4bJ5taNyeNtsXiocuPsUWTEvyjRuZEmw5HVU7fpKlZnm6ytLaM3hEb1Ys3Xi2e1y6wDbMdaiza5S1pOXjypxBqHIt7v+w37ht/F8y297m1ZsVIn3Bu3WnC+TEevC3LvqO7hQeAuJc77NYzyzE5bo5CGzhJ2mW5Tfy+LVckEZWZS2U5aZfmRHaSWOF5+FF1r+POayq1u98OBfJwvJZuZLFqbuhbOCbSOz0sgp6PE7ATztnHsGAMzslwG8HwA/LL8fwM875xyAPzCzC2b2gHPu2iRXZJlIajTbMAILyIi+Es+/x1uvtO15nGUBoOu8VWIP3jbbK7jsM48Rrjx/kyqpmiqJGsM9ZyntSe678Iuz8CVKr7jXDdv3rniRutguL98NAFnmj3Gr6Z9T2U7iqKy4UQlqF5Ub5zKqvHyb+uV2j8qwvrhzJuiL7TTcfoN3d+ILt1HKodLUrrxUdGDfHvGcwuc0P69PUttS12DhJmv3q7smy0IihFhaCrjKf1VQyLIQQhyPcfR4oMmXzezT9Pch6u5BAC/Q56uDaag4jwPwu2b2x1G/QghxKpigHgMz1uQlisAQQoiQSea2UMiyEEIcn2Po8Q3n3DsS35X9u3T8JnrUPO9yzr1oZlcAfMLMnnDO/d/jrqAQQtSVMTV5lB4DM9bk5X+BMSPLCIdLByE5gV2gyQskl2eSlSSCcNpwniKoakHhXqkxouWbODpbfJCll7OoWzjGSawe07SJzLrySCqkHQD6RbqSyKypXOmmdJ5RUQyzz0VxEBxX3/C4ZWSUdW6S13vKTsIVfM7Y5WH7DcVrg+XvXfEh0i2K380SthFycBw606tUG+GM950oepQrW9wmS8I+3VtWszVaws8fV8Vg28u51nj7e7MXrtgtsrNcg6/octN8hY2L7gqNHT5urDgfrp07/12DzgMOce6RH2YrcosWtHyYyZ/Lk5T7SfI8PD471PcqVR5ZoXDpoFsarxfJTYvu+V2j8F9alQZVZ4hPlSpGk6oVSUbat2bAFPT4KoCH6fNDAF6sOo9z7u7/r5vZR3Gg70v8AqOizToFP0tXtEazhTh1/qWsIZml+zopXKHkWvbcsL1S/EfD9kWyYzSidUFCVsJZkmVbTgRbGnfyUCFum7c0PImrtJBvPrLnt/Fsy28jABRUCaQoqAoe6XC/10zMH4oXL9OjqiJ5UX7f4XksstL0E8uwPmdUKoZ/lE/TrhdWDWRb/eS01p3kmj2q75prsiwkQoilpRjjPyxYeJwQQiwT4+hxhQfrTwF41MweMbM2gA8AeDya53EAf2dg7ftGAHecc9fMbMPMzgKAmW0A+DYAn5vs1gohxGIzQT0GZqzJyx+BIYQ4pYydoGihwuOEEGJ5mGzCOOdc38x+CMDHATQA/Ixz7vNm9gOD7z8C4GMAvh3A0wB2AXzfYPH7AHzUDkJpmgB+0Tn3OxNbOSGEWHjqrcl6gVFKmB99bDiUKIgiS9hJgMoVSoZdBWHRI6p1UNhfI/Mhu33OKB39BOtTvBlnfi+S9gLfl7lo3U9BjE+qIknKNhJbRmYd2suClR/HvhKEynF4Xnx+zLeEqcNkc2BAIcsLTXAdZokw1cJnn98svNWh4+JAGh/Wn85Fz/1SO/quTR2whYOvjn5RPh0IK4mskL5sk4bv5L7dpHDntUa4xquNcjsMXyWs4KstP9OFdnjP4q7f0rx32N7te9vItT3f8/VeqDU9HB0am1m5HaRl4XZxln+2gOyRtPIxYlvQRnQr5pDw1WD/sbXFT73V8R+4asrBeh59A+Rw9v38TvBd3/l9VsX2mLKTAIArJqqFYzMFPYZz7mM4eCDmaR+htgPwgyXLPQPgLRNdmWUn0NdqPx34eahpR1uTg2Un+PA4qqoEf7djvkLFeayWzQ4AyBPlncIqJOXE95B0hZFymqR955vt4Lv7Mr+P39K4NGyfIZfaa9a8QF5sh3erTpesk03/XaNJdhKyipil7hxAQbaPXs/3u9v163hn3+/jHs0fH/nCHb2Teja5ykoZbcshy7cb75mZz+Oq68VaH1ctrNbB3eVHP4PXXZPn+vPSzN44yMh/92/TzH7YzC6Z2SfM7EuD/1+c53oKIeqIq3V43KyRHgshpsd4ejxhb3YtkSYLIabHxJ+RZ8pcX2A45550zr3VOfdWAG/HQTjJRwF8GMAnnXOPAvjk4LMQQoyFQ17578i+DrIp3Q2P+yKAX70bHnc3RA4Hb56fwUF43P8J4O8Npt8H4P8xsz8D8EcA/q9FC1mWHgshpsk4ejzvpKOLgDRZCDFN6qzHi2QheTeAv3DOPWdm7wfwzYPpPwfg9wH8yGSG4VjdCm+UKoZ3caBOYAEJwu1HjcdhRj5kyIyzq6eqiIw4sY4Rxc/95S6RObpitYpecfRJn7KsxCGErWz9yL5GMYvKIzwGh5qxbWQeQpAXHF7H2aXD8LTkORpYlnhb+ASbr2UkZgoZlk9TyPKM9HhyWIVwfZ6HQ0M3bSeYL3c+tJXtAqzAqezzMUFligr/ZJBHpyyPz1+dM7+O3C1X61jN4szwvt2ghZo0W5Omj9rG/ZzbvoOzFK784Lrv7FyPK6UAL+75/b9LOlSQjhS0wo2s3E4CAF1a0R61OdSb7Sh8TPJoG9mekgrv7iaW343ud3ectyw1qVJKn6sa0PKHqnixJTOxLslKZRX/feo4Ic7HYRp6fMpYGE2uorVAFP6esJCMqjwyC9gu0CELyRY9M603QjsJVxgZXX3tMIeqVJUXR0rOMwpL6DgXnLq86rfr/jVftQQA9nrektLd8np1ieZpt6maEpFl8UqWVzHp5n5/9135ebSfh+dBN1GF5PkdsriDbRfpZ2w+3ilrEU+PNdGN6PsuyaqUIwh/F8xGJ+uuyYv0AuMDAH5p0L7vbtnBQfj1lfRiQghRTp3Fec5Ij4UQE0V6fCKkyUKIiVJnTV6IFxgDP/l3APjRMZf7EACVIxRClOAWMuxt0ZmMHo+ZmUwIseRIj4+LnpGFEJOn3pq8EC8wALwPwJ84514efH7ZzB4YvFl+AMD1soWcc48BeAwAzDJXGspVIdxnFDbKdpAIowuqcqRsH3HofjJlMdlJEiGhbDM5+JyVtlMcx1rBYVGjQlVdBQuNgeehqinWCubjkO8qGa3j7eLlU+vPIYyjQms5RK1bbB+5LvMgdeyD6ihUleGAo8+F8Dpb3Le3DvV+uzxHJqDHjQn6ico9GPH5nbbYlVds6uSbw/ZXmk8Fy1zovm3YXqeM+5fa6QofwzW00Z/vwtaDbfKJdKJbVt+VWyq429RZ3o4GX6dbRVAgK7E8L36mGc4VqAB9uNmhaiF0iLZ64fKcTf8caT1v78WWX2HexrgKQIdWgCuB9BL3fw4BX4vClTea/nMzK7eTsM2Ht70TjXcruzls78PfJwJ7YVBpZPznlSo6H8+XfN6YItLjEzGRZ+QTrYEd/XMh/jHkXPkzVDrEfjYWErYR8HNeD94esUfW5sKFFpLMFsMuu9EM9Z2rJrHFj+81Z6m6SLuRrnDB29jre31OWUgsqmbRoEPJlUfWuLoJLbNHY2TdcP+yjXI/598INN4xfs4G1Ubqrk3H+h1Xb01elCKX3wMfGgccZPL/4KD9QQC/NfM1EkLUHoei8p8YIj0WQkyccfRYmhwgTRZCTJw66/HcIzDMbB3AewD8XZr8YwB+1cy+H8DzAL57HusmhKgzLpmkSZQjPRZCTAfp8XGQJgshpkO9NXnuLzCcc7sA7omm3cRBxmUhhDgWDtPNqr+MSI+FENNAenw8pMlCiGlQd02e+wuMRYf9/hYnpmPP0QnyYRzM10t8wf1ySTWa7mIfmz+s6bwTXEoozsdBXsUqOTROeAEEywclA8N+Mysfh9e3V/iyUIfzVoy3ntmIbed8Gql1qbpfbISv/yiq5i8JSuPmd2j6oaJeyR7qhxtZTkvUm1hPT3LtxPl2OnR9r5Oe7pOZmHMfsPc4LsvZDTStHO6rfyi/g1+KS4GmtpbvU+vN+DvQd36cM00ew8/TIB/0eiNc+4sr3iP+XX/jt4ft9ut9bpEf+x//y2F7tREer15R/vjBJU5DHzfv+yi3B+3/M1wflo7dLiWu4L7ONsP14rwXfVoX9mHz8ny8rmevBH31zO8jltAG6Hzj3BoW3VcO3duPT5X7+nRLjUuPa8eYmhqTUd4Mfv4yfi6mvGN8fjROOPaoc7kI5IPymZnPCbaX+bwXDufTfZ3w0SiVIyk1T5C/J8rD9PZLvgzs9//Az/vlL/iV/Ln/9W8P220qmwoA7QZdn9RuNRO/T0bQ7/tjn1MZVC6jyjrOY680Qp3gsqp8H3rdGT/PH+36bckyym1RUdPCXH5+/CzK/ZLRs0JO+YsYN6IM68QYsV3VE3PWW5P1AkMIsbTU+e2yEEIsE9JjIYRYHOqsyXqBIYRYUupdIkoIIZYH6bEQQiwO9dbkJXqBcVAQZjKk7CBhrFhgKeFQz2R45jHCQYMIsaPLBMbrwt/06TytGm49bkjpuGHch8YDh/mG4VlF7sPYuvl26TInhcPIRoUGhiXp/PgF7fuq+477yuiSrLIv43lS44fWFt6w+orXUTiMbxsSM6aSXpRbrI6jNXx9rzTPDdtBSD+AbdsZts9RCT3WhC59aI2IA64SYhyWKw236xxtJ1sXOHz4QttPXwkWTw/O9pCcQnlZH67teT3aiaKIG5kP2d37te8cto363ev7lYnLw/KacblVtr2wHYcv5daIQ58qd8q0MirFF/U1bkj3Kn+Ib8VBifDyleFzL7YyFWQpyROhvqn7TNX74nRtIzQOpMfz5u61fcgOPSb8nMEh9hbpaDg22Vjpus7oPOXw/Pj8tQpFEytbahPz7Tlvr92Db/eKsHToG+3hYZvLQR8Hvj9U0R4uE319P/zuj2/5e1X2L7532A41uVnaBoAzVCL1TMPbaaxC2Vjnsuiz35i9Hh9XP90Ciz7bFcPfSpvGGumnrwalebPS9qTJjO0p5fMEvwmK9O++wGqSeF4PF+D7ycmf3euuyUv0AkMIIQjnUCRylQghhJgh0mMhhFgcaq7JeoEhhFhKHNyhRLBCCCFmj/RYCCEWh7pr8pK9wLgbz3OykK7qoyUqlCRDOsdPV2xBpZOq68VhVYmQI1qVk9o+grGjbZ9o3zO40FJjHArpqhA6Fs6eDvdyFBrMb0O5ykKWcZgm2VfiSiuJcLXwONRXsMZlVuHR4phUqOSUXLSi1qSq/PC11nHbwTI37CvD9j3FhWF7g67JBoUOs7VjVHh2YG9w5SIS2yPOUVR2M+h6/PsJV9LoU4gv97tNtg+uAtKOHIwPrpdr2qsdby3h0OPLK+F859teq3j8210/UK/gnZGu9MLVYbaodMhu7sdo0bG/d8Xv1Dhsm0O6+Qzj+3fVygNcrargzPZBFTCuVBYefF4+pWV5FN7u1zc+PhVClKeM9HhJSDyXxuccn5sp+1/heDqd7xYKRpOqgkzTInCXPlmYX3FfDr57vT04bGfZ0evC1aP28nAf9WhfrlH1jHaiX76CWpF95XzLC9OtLmkczbPW9OM/dCa8711c95+bVAkky1g7ytdrbz88Xpu7G8N2nliGbYwZtdnKAgCtjj/2bHdE5pdpO95esgjGtjx63s4T1R9T+nxoedLnlA6PIrSNkP07qMw4WdvIqHWoG0v2AkMIIe5S7wRFQgixPEiPhRBicai3JusFhhBiaanz22UhhFgmpMdCCLE41FmT9QJjQqTsJMexjQRUCasecQKGFoPyEKVGFKqX7CsxziibyHGWWRTC6iKTS3QzWjB4TB+Sxtn061y3ebY47asa4RIZxcPQd5ocOzUSUpvSGg7/zKLru0ma+KptDtuXcNmv1TGkPbUM3zMa0XYFm0zf8XwrFErLIbajzn62Tqw1ad/TIK92qYpItO5f2mxQe23YZjsIF1RZiSwoa/TlpVUfrs02l60+hwL76bGF5GzLf7nb9wNd3/czbpO9rl/4R59m5CFha0/C5RPQo5k6thd9tx/PftBv4lzvFmFI97hVrcKs9qGdsDhOFbSJIj1eFEY9l45boSQ8L6NzjLsaU58P2WODKjxkb7Dy6nwntZnwPeAeeyj4rkeVQFZoHLaKFKQLbBu55XbTY7r1YbtN01mTdqgaXz/aqTdu+/ZXrZZrMv/se+TsJn+Bc2QpOXPWt7tdvzZ9qihSFL5jtpkAQKtx9L/ss7UkM9auEVW9qP38Du+lvXjWiZAlqj8C4//4H2Xrmw/11mS9wBBCLCUOYX4RIYQQ80F6LIQQi0PdNVkvMIQQS4qrdXicEEIsD9JjIYRYHOqtyUv2AmNS1Uf4gI4fhnZi20jQGYVPG1cRSb814+oVHB7kEhUq4jAmM39aVLKATKmiyTzgKh7HSW5zPDEozw5/4tCuwALDYYsTPD8XnDqHx9WdKtePJcIz09dRWpv5WGegzOOcJd+xVcIv3y+8hQEIM5d3LVXlgWwbFErbyMLri0Oy2a2QodzqsR/tti592aIO2rT5D6z5mc5R6O5WPx3+eoGqgHRz39ltaletXcSVU9rltwa8vBful5v7fsbeeZ9lvl+U38fZNhJXDrmy6rf5lX2/zWyH4SokvC2pajDxfD3y/7Bt5Pni5rC9b6EFJJXNnts9so10853kuozLIj6YSo8Xn9AOXWH+wOYUfscVOixl9Ug8MxZxlSmqGJGRPrO1hO0kaUtiNdrm7RyxNeylzF/zX+WuDNsrxlZA315v+PVax9mgr5T6pKaPuoLW6NmdNZLte69ZT1s1Wi2/j1tr/p7YaFN1mNx3trfjbSr7VCkEAArH9z1XOr1LfXX6ft2LEWce36tu0m17lUw3DapIklv4u4fPkfwY1nB+Nggq63B1wGNoL/c1S+2usyYv2QsMIYQY4BbzIV4IIU4d0mMhhFgcaq7JeoEhhFhS6p2gSAghlgfpsRBCLA711mS9wDiSkXncpz56EM7HWcRHVf7gda7gFsiLanYUtpaYtctmr8xJQ6wmSWjbmJZtZESlmHFtIxX3Xbgtp8c2cpe6Jyg6DfA5SlGm4MjWVPhvfN1xhQ6uGpTRba5qKHG/8NUjbmTP0zevKZ2/SH4ILSU9lubAeufbsT2CrRM9ugXs03ytzOv0BlX3ONcKz/8LrXIb4SplkN9o+mUutX2/L+6Fjws71NVWjyp3kNacpXXhSiEAcP9auSZxFRLedrbS3OmGy75Azovdwlt+OnT9r9P9i+0gebS/i2D88nXkKgSb2av+i4oyy5albr49Ys5yUvesY1kQE/eT49wLRw4D6XEdSFUhSdn9RnP8H0fx+denc6eRqKJXxU4CpO8DKUtATEH97QfWbK8xK2yfSfYU9ZvQG7ajXG75Z++4GhOz0y+o7ae/4ayf/siVl4JlLtznrTGr9/iSJq1LW8N275a3wHSfep1v96L7Q2Qpuctev1U6fRSrZIu8vu+X521kcktbQ4qEBqX0sojOw9CaRL+PePnUAXfxRx5z9i8S6q7JeoEhhFhSHOZfpkoIIYT0WAghFol6a7JeYAghlpY6+/uEEGKZkB4LIcTiUGdN1gsMIcSSUm9/nxBCLA/SYyGEWBzqrcl6gVEjwnwY7Lc6aW6IEfkZEh+c43wY5DU84du8eZRhLY5RSqliz5XmOknei0n7lJeP+orzqeYY+haWSC2fHnhTWdwiz6qRr3o9u1i6COdKYO8y+5UBgNIlBLkXGF6mNWJzu5y7gbra6Zf3e3klvMW/9aLXi1aQ98KbpJs0PXe+TF6cm4PXk8v0cRnYi343Yr2RNmxz6dQutTvU1z5tcD/yit/JvYZvmi8ZXRhvi/dkNwvfbmWjvO4ezntxHd4T3nVhicVpUeXeGnj4XbrMME6Y9+n4SI8XjUM5LwK9HfN5LNLqlPbO4zmPST5zkaz0rVM6HQAaVKZ7Bz7nDmt9kHuJ9L1p6YwYGX3Hc62Q+DZo18W3kyDHUiIhzzvuvU59hfuhueZzP7W/ZYO+8e2Vl18ettdf8vl71rbOBH11KNdFL/d6W7jy7edSq7e7YY697R6VRXXlN/Ee/D0smZvioAc/ZlDmmntN6xTnRmlQXiX+HRHkTxmRAIXLvRfOn29BSdapa2Z9NVkvMIQQy0uNw+OEEGKpkB4LIcTiUGNNnu9rUCGEmBoH4XFV/6pgZu81syfN7Gkz+3DJ92Zm/2zw/WfN7G1VlxVCiOVlPD2uosnSYyGEOC71fkZWBIY4Aj5pj1NGyxOUTEz0FYaBL+77tWpWGV5/Ctmt8RvP+jG5fW0HXqmfBPAeAFcBfMrMHnfOfYFmex+ARwd/3wDgpwB8Q8VlxQAu2Xw8jtYO1pd2Foa/rtDnNUehtIlw0BaF+K42wpmCNaHvqp6ZRcrHV4F47gaF6V5c8SGrl9a87aLT9/v+uW2/7VuR026VJHyNtoutHl/e9lv5wFp4TM61yrelRWVnVxrl1pJWVJL1QsuHKJuxPcTPw5abnHZ+fBy6NGOHvySrSUa1V/k8OnzWcSgzfUvNbkEfjlHt+ljlLQOrCQ8/bTuJ9HjpGPGclnqGq1rOOlzGn+eZ+dD7hpWX5Qyvy2rXCK8XL9O29WC+e/N7h+0W/Yxaz8hSQPPz6NHtAWvkCWG9iue7C0tEHl1OXPY5VWL11p7flgfsRvDd1kuXh+2Nwn/Xv/KQn+nyA8Pm2b/4oh+vH+7jy/e9Mmzv0X3k888+MmyzbcRoy7Z64TE1mu+eFW8VeZc/DPh/X/H37FdzKm2N0I7CJXA7Vm7/G/ljnY7LWnber3N+vWTmsGS2s7S+FmTLz2mZInBhjfdclLv9o2eqsSYv7i9EIYQ4Kc5V/zuadwJ42jn3jHOuC+CXAbw/muf9AH7eHfAHAC6Y2QMVlxVCiOVlHD0+WpOlx0IIcRJq/IysFxhCiCXFjfVfBR4E8AJ9vjqYVmWeKssKIcSSMp4eV9Bk6bEQQhybej8jL5OF5AbQfw7A5YP2XJjZ2Imo4qmO7+DDrYp8s2yWU7HvNf5Cjf1VI777ONC/POL7mFUz+zR9fsw59xh9LgvqjFU9NU+VZZeI4oZzO2Pp8QmcEqO43M+PHn93xHcvU/upMcfGvDVhKxz/Z2a7NuH2b6VnnPrYs+e0jj9JPQZGa7L0eCzcDaC7g+i8OLTRib2Q3Dkj9lpJcPpSXBfPznHsE3AZwI3f+CxN+WxqVhz8+/eQ5yt0/+pRMwy2/w8q9DUVTuMz8ig9Bmr+jLw0LzCcc/cCgJl92jn3jnmswzzHPu3jn+Ztn/f48972FM659064y6sAHqbPDwF4seI87QrLLg2LoMfzHv80b/u8xz/N274I45chPZ4vzrl7531enObxT/O2n/bx573tKequybKQCCFENT4F4FEze8TM2gA+AODxaJ7HAfydQablbwRwxzl3reKyQgghqiE9FkKIxWGmmrw0ERhCCDFNnHN9M/shAB/HQWLxn3HOfd7MfmDw/UcAfAzAtwN4GgfOhO8btewcNkMIIWqP9FgIIRaHWWvyMr7AeOzoWZZy7NM+/mne9nmPP+9tnxnOuY/hQIB52keo7QD8YNVlTwHzPjdO83Vxmsc/zdu+COPPBOnx2Mz7vDjN45/mbT/t489722fGLDXZXLXSKEIIIYQQQgghhBBzQzkwVNtxYAAACJpJREFUhBBCCCGEEEIIsfAszQsMM3uvmT1pZk+b2YdnMN7PmNl1M/scTbtkZp8wsy8N/n9xSmM/bGa/Z2ZfNLPPm9k/mPH4q2b2R2b2Z4Px/4dZjj8Yq2Fmf2pmvz2HsZ81sz83s8/cLSk04/EvmNmvm9kTg3Pgm2Z47N842O67f5tm9sOz3H6x+JwmPR6MNTdNXgQ9HownTZ6xJkuPRVVOkybPU48H48xdk6XHekZedpbiBYaZNQD8JID3AXgzgO8xszdPedh/BSAuQfNhAJ90zj0K4JODz9OgD+AfOuf+YwDfCOAHB9s7q/E7AL7VOfcWAG8F8F47yCY7q/EB4B8A+CJ9nuXYAPAtzrm3UmmkWY7/EwB+xzn3JgBvwcF+mMn4zrknB9v9VgBvx0ESno/Oanyx+JxCPQbmq8mLoMeANHnmmiw9FlU4hZqsZ2TpsZ6Rlx3nXO3/AHwTgI/T5x8F8KMzGPd1AD5Hn58E8MCg/QCAJ2e0/b8F4D3zGB/AOoA/AfANsxofB/WBPwngWwH89qz3PYBnAVyOps1q288B+DIG+Wvmee4B+DYA/2Fe4+tvMf9Oux4PxpuLJs9Djwf9S5PnrMnSY/2l/k67Js9Ljwfj6Bl5huMvih4PxpEmT/FvKSIwADwI4AX6fHUwbdbc5w7q2WLw/yvTHtDMXgfg6wD84SzHH4SnfQbAdQCfcM7Ncvx/CuAfASho2iz3vQPwu2b2x2b2oRmP/3oArwD42UF44E+b2cYMx2c+AOCXBu15jC8Wk1Orx8B8NHnOegxIkxdBk6XHIsWp1WQ9Iw+RHusZealYlhcYVjJt6curmNkZAP8GwA875zZnObZzLncHIVIPAXinmf3lWYxrZn8dwHXn3B/PYrwE73LOvQ0H4Zg/aGZ/dYZjNwG8DcBPOee+DsAO5hCKZmZtAN8B4NdmPbZYeE6lHgPz0+R56TEgTcYCaLL0WBzBqdRkPSPPjVOtx4A0eRYsywuMqwAeps8PAXhxDuvxspk9AACD/1+f1kBm1sKBMP9r59xvzHr8uzjnbgP4fRx4HWcx/rsAfIeZPQvglwF8q5n9wozGBgA4514c/P86Drxt75zh+FcBXB28zQeAX8eBWM/62L8PwJ84514efJ75uScWllOnx4Mx5q7Jc9BjQJq8CJosPRajOHWavAh6DOgZGadTjwFp8tRZlhcYnwLwqJk9Mnjr9QEAj89hPR4H8MFB+4M48N1NHDMzAP8SwBedcz8+h/HvNbMLg/YagP8UwBOzGN8596POuYecc6/DwXH+d865vz2LsQHAzDbM7OzdNg48bp+b1fjOuZcAvGBmbxxMejeAL8xqfOJ74EPjMIfxxeJyqvQYmK8mz1OPAWnygmiy9FiM4lRpsp6Rpcd6Rj4FzCPxxjT+AHw7gKcA/AWAfzyD8X4JwDUAPRy88ft+APfgIHHOlwb/vzSlsf8KDsL/PgvgM4O/b5/h+F8L4E8H438OwH8/mD6T8Wk9vhk+QdGstv31AP5s8Pf5u+faLLcdB1mtPz3Y/78J4OKMx18HcBPAeZo202Ovv8X+O016PBh/bpq8KHo8GFOaPGNNlh7rr8rfadLkeerxYPyF0GTpsZ6Rl/nPBjtWCCGEEEIIIYQQYmFZFguJEEIIIYQQQgghlhi9wBBCCCGEEEIIIcTCoxcYQgghhBBCCCGEWHj0AkMIIYQQQgghhBALj15gCCGEEEIIIYQQYuHRCwwhhBBCCCGEEEIsPHqBIYQQQgghhBBCiIVHLzCEEEIIIYQQQgix8OgFhhBCCCGEEEIIIRYevcAQtcLMftPMnJn9/ZLv/qfBdz89j3UTQojThjRZCCHmj5m9aaC3/27EPH9uZj0zu3+W6ybEpDHn3LzXQYjKmNklAH8K4D4A3+Sc+9PB9HcD+F0ATwD4eufc7vzWUgghTgfSZCGEWAwGLy++BcAbnXNPRd/9JwD+A4B/45z7rnmsnxCTQhEYolY4524B+B4ADQC/YmZnzOwKgF8A0AHwN/WgLIQQs0GaLIQQC8P/Mfj/h0q+uzvtX8xoXYSYGorAELXEzD4M4H8B8IsA7gXwHgD/lXNOocpCCDFjpMlCCDFfzKwJ4DkAKwAedM51BtMvAHhx8Peo048/UXMUgSHqyj8B8HEAfwsHD8q/pAdlIYSYG9JkIYSYI865PoCfBnAPgP+cvvpeAGsAHtPLC7EM6AWGqCUDAf4oTfqn81oXIYQ47UiThRBiIXgMQB/A36VpHwLQBfCzc1kjISaMLCSilpjZowD+BEAPwHkAnwfwTufc/lxXTAghTiHSZCGEWAzM7DcA/A0AbwZwEQfJO3/FOfeBua6YEBNCERiidpjZCoBfAbAB4AM48F1/DfQvfkIIMXOkyUIIsVBwMk8l7xRLhyIwRO0ws38O4IcA/BPn3IfNrAHg3wN4F4D/wjn3q3NdQSGEOEVIk4UQYnEwM8NBCet7AawCeME598b5rpUQk0MvMEStMLPvxIHP+g8B/JVBwiKY2cMAPgOgCeDrnHPPzG8thRDidCBNFkKIxcPM/hsAPz74+A+dcz8+an4h6oReYIjaYGavxcEDcYaDB+IvR9+/H8BvAvgUDh6ku7NfSyGEOB1Ik4UQYjExs4sAbuAgL9GDzrmbc14lISaGXmAIIYQQQgghxJJgZt8M4PcA/IJz7nvnvDpCTBQl8RRCCCGEEEKI5eEfDf7/v891LYSYAs15r4AQQgghhBBCiONjZl8D4K8DeDuA9wH4befcH853rYSYPHqBIYQQQgghhBD15u0A/mcAmwB+DcDfm+/qCDEdlANDCCGEEEIIIYQQC49yYAghhBBCCCGEEGLh0QsMIYQQQgghhBBCLDx6gSGEEEIIIYQQQoiFRy8whBBCCCGEEEIIsfDoBYYQQgghhBBCCCEWHr3AEEIIIYQQQgghxMLz/wMkTnffeOc/6QAAAABJRU5ErkJggg==\n",
      "text/plain": [
       "<Figure size 1080x432 with 6 Axes>"
      ]
     },
     "metadata": {
      "needs_background": "light"
     },
     "output_type": "display_data"
    }
   ],
   "source": [
    "# Load in 1000 iteration dataset\n",
    "reader = NEXUSDataReader()\n",
    "reader.set_up(nexus_file = 'pdhg_S_1000.nxs')\n",
    "pdhg_S_1000 = reader.load_data()\n",
    "\n",
    "# Show the result\n",
    "show(pdhg_S_1000, title='PDHG TV 1000 Iterations', \n",
<<<<<<< HEAD
    "     show_channels=20, cmap='inferno', figure_size = [15,6], font_size=[25,20], minmax=(0.0,0.4)) "
=======
    "     show_channels=20, cmap='inferno', figure_size = [15,6], font_size=[25,20]) "
>>>>>>> 805f6183
   ]
  },
  {
   "cell_type": "markdown",
   "metadata": {},
   "source": [
    "## Exercise 1: Change correlation to Space-Channel\n",
    "\n",
    "We can make some adjustments to our framework to see how these affect the reconstruction.\n",
    "Our gradient component is capable of smoothing our reconstruction both in the spatial domain, but also in the energy domain, by comparing reconstructions to its neighbouring channel.\n",
    "\n",
    "Try changing the gradient component of our operator, $\\nabla$, so that it is correlated in both the spatial and energy channel domain. We can do this by simply setting:  \n",
    "  \n",
    "  `op1 = Gradient(ig, correlation='SpaceChannels')` \n",
    "\n",
    "Keep the tomography operator, $A$ the same. \n",
    "\n",
    "There are three numerical parameters that have an impact on the resulting reconstruction: alpha ($\\alpha$), sigma ($\\sigma$) and tau ($\\tau$). For our original PDHG reconstruction, these optimum parameters were:  \n",
    "$\\alpha$ = 0.05,  \n",
    "$\\sigma$ = 1,  \n",
    "$\\tau$ = `1/(sigma*normK**2)`.\n",
    "\n",
    "For this test, we'll adjust our parameters slightly to:  \n",
    "$\\alpha$ = 0.07,  \n",
    "$\\sigma$ = 1,  \n",
    "$\\tau$ = `1/(sigma*normK**2)`.    \n",
    "\n",
    "See if you notice any difference when you visualise the new reconstruction."
   ]
  },
  {
   "cell_type": "code",
   "execution_count": null,
   "metadata": {},
   "outputs": [],
   "source": [
    "# Adjust the correlation of the gradient operator\n",
    "\n",
    "### START CODE HERE ###\n",
    "\n",
    "# Adjust correlation of gradient component\n",
    "\n",
    "#op1 = Gradient(ig, correlation = \"...\")\n",
    "\n",
    "op2 = A3DMC\n",
    "\n",
    "# Construct new BlockOperator\n",
    "\n",
    "K = BlockOperator(op1, op2)\n",
    "\n",
    "# Define regularising parameter alpha\n",
    "\n",
    "#alpha = ...\n",
    "\n",
    "# Fidelity terms f1,f2\n",
    "\n",
    "f1 = alpha * MixedL21Norm() \n",
    "f2 = 0.5 * L2NormSquared(b = data)\n",
    "\n",
    "# Construct BlockFunction\n",
    "\n",
    "F = BlockFunction(f1,f2)\n",
    "\n",
    "# Positivity Constraint Function\n",
    "G = IndicatorBox(lower = 0)\n",
    "\n",
    "# Compute the operator norm for K\n",
    "\n",
    "normK = K.norm()\n",
    "\n",
    "# Define the step sizes sigma and tau\n",
    "\n",
    "#sigma = ...\n",
    "#tau = ...\n",
    "\n",
    "### END CODE HERE ###"
   ]
  },
  {
   "cell_type": "markdown",
   "metadata": {},
   "source": [
    "Once you've made these changes, have a go at running the reconstruction and see what influence your changes\n",
    "had."
   ]
  },
  {
   "cell_type": "code",
   "execution_count": null,
   "metadata": {},
   "outputs": [],
   "source": [
    "pdhgSC = PDHG(f = F, g = G, operator = K, tau = tau, sigma = sigma,\n",
    "             max_iteration = 100, update_objective_interval = 25)\n",
    "pdhgSC.run()"
   ]
  },
  {
   "cell_type": "code",
   "execution_count": null,
   "metadata": {
    "scrolled": true
   },
   "outputs": [],
   "source": [
    "show(pdhgSC.get_output(), title='PDHG TV Reconstruction', show_channels=20, \n",
    "     cmap='inferno', figure_size = [15,6], font_size=[25,20], minmax=(0.0,0.4)) "
   ]
  },
  {
   "cell_type": "markdown",
   "metadata": {},
   "source": [
    "We can directly compare the two types of PDHG reconstruction using `islicer`. As we move across energy channels, see if there are any major differences between the constructions:  \n",
    " 1) PDHG TV using a Spatial correlation for 1000 iterations  \n",
    " 2) PDHG TV using a Space-Channel correlation for 100 iterations\n",
    " \n",
    "**Note:** If you also ran the earlier code for 100 iterations of PDHG TV using a Spatial correlation, feel free to add in an extra line to compare this too:  \n",
<<<<<<< HEAD
    "`i3 = islicer(pdhg_S_100.get_output().subset(vertical=40),direction='channel',title='100 Iteration Space Corr.: Channel', cmap='inferno', minmax = (0.0,0.4))`\n"
=======
    "`i3 = islicer(pdhg_S_100.subset(vertical=40),direction='channel',title='100 Iteration Space Corr.: Channel', cmap='inferno', minmax = (0.0,0.3))`\n"
>>>>>>> 805f6183
   ]
  },
  {
   "cell_type": "code",
   "execution_count": null,
   "metadata": {},
   "outputs": [],
   "source": [
    "i1 = islicer(pdhg_S_1000.subset(vertical=40),direction='channel',\n",
    "             title='1000 Iteration Space Corr.: Channel', cmap='inferno', minmax = (0.0,0.4))\n",
    "i2 = islicer(pdhgSC.get_output().subset(vertical=40),direction='channel',\n",
    "             title='100 Iteration Space-Channel Corr.: Channel',cmap='inferno', minmax = (0.0,0.4))\n",
    "link_islicer(i1,i2)"
   ]
  },
  {
   "cell_type": "markdown",
   "metadata": {},
   "source": [
    "# Spatial/Energy Profiles\n",
    "\n",
    "One way we can directly observe the effect of applying Spatial/Energy Correlation to our algorithms is through the use of pixel profiles across our reconstructed images in each domain respectively.\n",
    "\n",
    "By plotting signal values across spatial pixels, or across energy channels, the smoothing effect of this correlation feature is seen. We will demonstrate each of these below."
   ]
  },
  {
   "cell_type": "markdown",
   "metadata": {},
   "source": [
    "## Extracting Spatial Profiles\n",
    "\n",
    "By identifying a region of our reconstructed slices were the Iodine signals are strong, we can plot along the pixels in this region and compare the line profiles for each algorithm covered here.\n",
    "\n",
    "Given the strong signals given by the eyes of the lizard head sample, we will look across this pixel row for a single channel, given by subset values of:\n",
    " - `vertical = 46`\n",
    " - `horizontal_y = 33`\n",
    " - `channel = 20`\n",
    " \n",
    "**Feel free to adjust these values in the cell below if you wish to explore different regions of the reconstructed images.**"
   ]
  },
  {
   "cell_type": "code",
   "execution_count": null,
   "metadata": {},
   "outputs": [],
   "source": [
    "plt.figure(figsize=[12,8])\n",
    "\n",
    "# Extract line profiles for each algorithm\n",
    "plt.plot(recon.subset(vertical = 46, horizontal_y = 33, channel = 20).as_array())\n",
    "plt.plot(cgls.get_output().subset(vertical = 46, horizontal_y = 33, channel = 20).as_array())\n",
    "plt.plot(pdhg_S_1000.subset(vertical = 46, horizontal_y = 33, channel = 20).as_array())\n",
    "plt.plot(pdhgSC.get_output().subset(vertical = 46, horizontal_y = 33, channel = 20).as_array())\n",
    "\n",
    "# Label and add key\n",
    "plt.xlabel('Pixels X', fontsize=20)\n",
    "plt.ylabel('Optical Density (no units)', fontsize=20)\n",
    "plt.legend(labels=['FDK', 'Simple CGLS', 'Space Corr. PDHG TV', 'Space-Channel Corr. PDHG TV'])"
   ]
  },
  {
   "cell_type": "markdown",
   "metadata": {},
   "source": [
    "We can see the reduced noise fluctuations for the Space-correlated PDHG algorithms, compared to the significant noise seen in both FDK and CGLS reconstructions."
   ]
  },
  {
   "cell_type": "markdown",
   "metadata": {},
   "source": [
    "## Extracting Energy Profiles\n",
    "\n",
    "Once we have chosen and optimised our reconstruction routine, we can exploit this additional, energy dimension further by identifying the spectral signals that lie within.\n",
    "\n",
    "First we can plot out energy profiles for any region-of-interest in our reconstructed slices. This allows us to find, for instance, an absorption edge.\n",
    "Iodine has a known absorption 'K-edge' of 33.169 keV, so we can test the accuracy of reconstruction algorithms by seeing where this edge falls in each case. A plot of an idealised, theoretical Iodine K-edge is shown below, falling precisely at 33.169 keV.\n",
    "<img src=\"images/Iodine_K_edge.png\" width=800 height=800 align=\"center\">\n",
    "We start by extracting a 3x3 set of pixels from each of the 3D multi-channel datasets. We can choose the pixels with the highest signal by looking at our previous reconstructed images."
   ]
  },
  {
   "cell_type": "code",
   "execution_count": null,
   "metadata": {},
   "outputs": [],
   "source": [
    "# Collect 3x3 regions of interest for each dataset\n",
    "\n",
    "# FDK Recon\n",
    "# Sum along z-direction (vertical)\n",
    "fdk_ROI1 = np.mean(fdk.get_output().as_array()[:,44:47,:,:],1)\n",
    "# Sum along y-direction (horizontal_y)\n",
    "fdk_ROI2 = np.mean(fdk_ROI1[:,31:34,:],1)\n",
    "# Sum along x-direction (horizontal_x)\n",
    "fdk_ROI3 = np.mean(fdk_ROI2[:,14:17],1)\n",
    "\n",
    "# 3D multi-channel 10 iteration CGLS\n",
    "cgls_ROI1 = np.mean(cgls.get_output().as_array()[:,44:47,:,:],1)\n",
    "cgls_ROI2 = np.mean(cgls_ROI1[:,31:34,:],1)\n",
    "cgls_ROI3 = np.mean(cgls_ROI2[:,14:17],1)\n",
    "\n",
    "# 3D multi-channel space correlated PDHG\n",
    "pdhg_S_1000_ROI1 = np.mean(pdhg_S_1000.as_array()[:,44:47,:],1)\n",
    "pdhg_S_1000_ROI2 = np.mean(pdhg_S_1000_ROI1[:,31:34],1)\n",
    "pdhg_S_1000_ROI3 = np.mean(pdhg_S_1000_ROI2[:,14:17],1)\n",
    "\n",
    "# 3D multi-channel space-channel correlated PDHG TV\n",
    "pdhgSC_ROI1 = np.mean(pdhgSC.get_output().as_array()[:,44:47,:],1)\n",
    "pdhgSC_ROI2 = np.mean(pdhgSC_ROI1[:,31:34],1)\n",
    "pdhgSC_ROI3 = np.mean(pdhgSC_ROI2[:,14:17],1)"
   ]
  },
  {
   "cell_type": "code",
   "execution_count": null,
   "metadata": {},
   "outputs": [],
   "source": [
    "# Set channel numbers for reduced dataset (here 100 to 140)\n",
    "channel_no = np.linspace(100,140,num_channels)\n",
    "# Apply linear calibration equation to convert channels to energy\n",
    "e_keV = 0.2786*channel_no + 0.8575\n",
    "\n",
    "plt.figure(figsize=(10,8))\n",
    "\n",
    "plt.plot(e_keV,fdk_ROI3)\n",
    "plt.plot(e_keV,cgls_ROI3) \n",
    "plt.plot(e_keV,pdhg_S_1000_ROI3)\n",
    "plt.plot(e_keV,pdhgSC_ROI3)\n",
    "\n",
    "plt.plot((33.169,33.169),plt.ylim(0.0,0.4))\n",
    "\n",
    "plt.legend(labels=['FDK', 'Simple CGLS', 'Space Corr. 1000 Iter. PDHG', \n",
    "                   'Space-Channel Corr. 100 Iter. PDHG', 'I K-edge 33.169 keV'])\n",
    "plt.ylim(0.1,0.3)\n",
    "plt.xlim([29,39])\n",
    "\n",
    "plt.ylabel('Optical Density (no units)',fontsize=20)\n",
    "plt.xlabel('Energy (keV)',fontsize=20)"
   ]
  },
  {
   "cell_type": "markdown",
   "metadata": {},
   "source": [
    "From our plots, we can see all algorithms experience a sharp rise in signal value due to the iodine absorption K-edge. Compared to the theoretical value line, each of the cases match well with the expected position of the edge.\n",
    "An important factor to note is the increased smoothness of the signal for PDHG TV, when a 'Space-Channel' correlation is applied to our gradient operator for these methods. This correlation enforces our operator to use the previous energy channel as a reference point for reconstructing data in the next, resulting in a smoother transition across channels."
   ]
  },
  {
   "cell_type": "markdown",
   "metadata": {},
   "source": [
    "## Exercise 2: Move to 2D Spatial Geometry with Channels\n",
    "### Defining 2D `Acquisition/Image Geometry` and `Projector`\n",
    "\n",
    "From our 4D dataset, we can reduce the dimensionality by taking a single slice along a particular spatial dimension. \n",
    "We can go from a shape of \n",
    "\n",
    "                (Channel, Vertical, Angle, Horizontal) = (40, 80, 60, 80)  \n",
    "to a shape of \n",
    "\n",
    "                        (Channel, Angle, Horizontal) = (40, 60, 80)  \n",
    "by taking a vertical slice subset.\n",
    "\n",
    "Let's start by reducing our original `AcquisitionData`. For simplicity, choose a central slice subset by setting:  \n",
    "\n",
    "`data2DMC = data.subset(vertical=40)`  \n",
    "`ag2d = data2DMC.geometry`  \n",
    "\n",
    "This will set our new `AcquisitionGeometry`.\n",
    "\n",
    "We must then alter the dimensionality of `ag2d`. Currently this is stored as `'3D'`, but as we now use only 2 spatial dimensions, we must change it to `'2D'`. So we can do:  \n",
    "  \n",
    "`ag2d.dimension = '2D'`"
   ]
  },
  {
   "cell_type": "code",
   "execution_count": null,
   "metadata": {},
   "outputs": [],
   "source": [
    "# Take a central slice of the AcquisitionData\n",
    "# Adjust the dimension of the new AcquisitionGeometry\n",
    "\n",
    "### START CODE HERE ### \n",
    "\n",
    "#data2DMC = ...\n",
    "#ag2d = ...\n",
    "#ag2d.dimension = ...\n",
    "\n",
    "### END CODE HERE ### "
   ]
  },
  {
   "cell_type": "markdown",
   "metadata": {},
   "source": [
    "We still need to manually adjust the `ImageGeometry` parameters we used for the [4D dataset](#4D_Acquisition_Image_Geometry). \n",
    "Below we have the parameters used for the original dataset.  \n",
    "Which parts of this geometry do we no longer need?  \n",
    "**Delete** what's not needed and then run the code."
   ]
  },
  {
   "cell_type": "code",
   "execution_count": null,
   "metadata": {},
   "outputs": [],
   "source": [
    "# Setup the ImageGeometry for 2D plus channels\n",
    "\n",
    "### START CODE HERE ### \n",
    "\n",
    "#ig2d = ImageGeometry(voxel_num_x=ag.pixel_num_h, \n",
    "#                     voxel_num_y=ag.pixel_num_h,\n",
    "#                     voxel_num_z=ag.pixel_num_h,\n",
    "#                     voxel_size_x=ag.pixel_size_h/mag, \n",
    "#                     voxel_size_y=ag.pixel_size_h/mag, \n",
    "#                     voxel_size_z=ag.pixel_size_h/mag, \n",
    "#                     channels=num_channels)\n",
    "\n",
    "### END CODE HERE ### "
   ]
  },
  {
   "cell_type": "markdown",
   "metadata": {},
   "source": [
    "Now we can setup the tomography operator for 2D multi-channel data using the redefined `AcquisitionGeometry` and `ImageGeometry` for 2D. Let's call it `A2DMC`.\n",
    "\n",
    "Remember: Last time we used [AstraProjector3DMC](#A3DMC) as we had a 3D multi-channel dataset. Here we instead use `AstraProjectorMC()`.\n",
    "\n",
    "Note: While `AstraProjector3DMC` required the use of `gpu`, we can setup our 2D multi-channel tomography operator using either `gpu` or `cpu`. The default is the use of `gpu`."
   ]
  },
  {
   "cell_type": "code",
   "execution_count": null,
   "metadata": {},
   "outputs": [],
   "source": [
    "# Setup the tomography operator for 2D plus channels\n",
    "\n",
    "### START CODE HERE ### \n",
    "\n",
    "#A2DMC = AstraProjectorMC(...)\n",
    "\n",
    "### END CODE HERE ### "
   ]
  },
  {
   "cell_type": "markdown",
   "metadata": {},
   "source": [
    "## Exercise 3: Running 2D plus channel CGLS\n",
    "\n",
    "In this exercise, use what you've learned about setting up reconstruction routines, and perform a simple CGLS using our 2D multi-channel data. Then run it for 10 iterations.\n",
    "\n",
    "Remember, the key parameters you need are:\n",
    " - initialisation x_init (`A2DMC.volume_geometry.allocate()`)\n",
    " - operator (`A2DMC`)\n",
    " - data (`data2DMC`)\n",
    " \n",
    " "
   ]
  },
  {
   "cell_type": "code",
   "execution_count": null,
   "metadata": {},
   "outputs": [],
   "source": [
    "# Initialise the tomography operator\n",
    "\n",
    "### START CODE HERE ### \n",
    "\n",
    "#x_init = ...\n",
    "\n",
    "### END CODE HERE ### "
   ]
  },
  {
   "cell_type": "code",
   "execution_count": null,
   "metadata": {},
   "outputs": [],
   "source": [
    "# Setup the algorithm\n",
    "\n",
    "### START CODE HERE ### \n",
    "\n",
    "#cgls2d = CGLS(x_init =..., operator = ..., data = ..., max_iteration = )\n",
    "\n",
    "# Run the algorithm for 10 iterations\n",
    "\n",
    "#cgls2d.run(...)\n",
    "\n",
    "### END CODE HERE ### "
   ]
  },
  {
   "cell_type": "markdown",
   "metadata": {},
   "source": [
    "You can check the results of your reconstruction by running the function `show` below, giving you axial views for two energy channels. Or run an interactive slicer across energy channels."
   ]
  },
  {
   "cell_type": "code",
   "execution_count": null,
   "metadata": {},
   "outputs": [],
   "source": [
    "# Show reconstruction \n",
    "show(cgls2d.get_output(), title='2D Multi-Channel CGLS', show_channels=[10,20,30], \n",
    "     cmap='inferno', figure_size = [15,6], font_size=[25,20],minmax=(0.0,0.4))"
   ]
  },
  {
   "cell_type": "code",
   "execution_count": null,
   "metadata": {},
   "outputs": [],
   "source": [
    "islicer(cgls2d.get_output(),direction='channel',title='Channel',cmap='inferno',minmax=(0.0,0.4))"
   ]
  },
  {
   "cell_type": "markdown",
   "metadata": {},
   "source": [
    "## Exercise 4: Running 2D plus channel regularised CGLS\n",
    "\n",
    "Here we will expand upon what you learned about BlockFrameworks. In particular, we will cover both `BlockOperators` and `BlockDataContainers`, which were covered in **Notebook 02_Tikhonov_Block_Framework**.\n",
    "\n",
    "Below gives a brief definition of each type:\n",
    "\n",
    "`BlockDataContainer` holds datacontainers as a column vector.\n",
    "\n",
    "`BlockOperator` is a matrix of operators.\n",
    "\n",
    "### Setting up Regularised CGLS\n",
    "\n",
    "For our regularisation, we wish to solve:\n",
    "\n",
    "$$\\underset{u}{\\mathrm{argmin}}\\begin{Vmatrix}\\binom{\\alpha \\nabla}{A} u - \\binom{0}{g}\\end{Vmatrix}^2_2$$\n",
    "With the definitions:\n",
    "\n",
    "$\\tilde{A} = \\binom{\\alpha \\nabla}{A} \\quad\\Longleftrightarrow\\quad$ `BlockOperator(alpha*Gradient(ig2d),A2DMC)`  \n",
    "(where $\\alpha$ is the regularisation parameter)\n",
    "\n",
    "$\\tilde{g} = \\binom{0}{g} \\quad\\Longleftrightarrow\\quad$ `BlockDataContainer(op1.range_geometry().allocate(),data2DMC)`\n",
    "\n",
    "this can now be recognised as a least squares problem:\n",
    "\n",
    "$$\\underset{u}{\\mathrm{argmin}}\\begin{Vmatrix}\\tilde{A} u - \\tilde{g}\\end{Vmatrix}^2_2$$\n",
    "and being a least squares problem, it can be solved using CGLS with $\\tilde{A}$ as operator and $\\tilde{g}$ as data."
   ]
  },
  {
   "cell_type": "markdown",
   "metadata": {},
   "source": [
    "### Build `BlockOperator`, $\\tilde{A} = \\binom{\\alpha \\nabla}{A}$\n",
    "\n",
    "Using the 2D multi-channel data and geometry constructed above, build a `BlockOperator`, $\\tilde{A}$, applying a Space-Channel correlation.  \n",
    "Choose a regularisation value around $\\alpha$ = 1.5 as a starting point.\n",
    "<a id='Choosing_alpha'></a>"
   ]
  },
  {
   "cell_type": "code",
   "execution_count": null,
   "metadata": {},
   "outputs": [],
   "source": [
    "# Set up operators for BlockOperator\n",
    "\n",
    "### START CODE HERE ### \n",
    "\n",
    "#op1 = Gradient(..., correlation='...')\n",
    "#op2 = ...\n",
    "#alpha = ...\n",
    "#A_block = BlockOperator(...)\n",
    "\n",
    "### END CODE HERE ### "
   ]
  },
  {
   "cell_type": "markdown",
   "metadata": {},
   "source": [
    "### Build `BlockDataContainer`, $\\tilde{g} = \\binom{0}{g}$\n",
    "\n",
    "Next build a `BlockDataContainer`, $\\tilde{g}$, containing an array with the range of the regularising operator, $\\alpha \\nabla$, and our reduced `AcquisitionData` (`data2DMC`)."
   ]
  },
  {
   "cell_type": "code",
   "execution_count": null,
   "metadata": {},
   "outputs": [],
   "source": [
    "# Create BlockDataContainer\n",
    "\n",
    "### START CODE HERE ### \n",
    "\n",
    "#g_block = BlockDataContainer(...)\n",
    "\n",
    "### END CODE HERE ### "
   ]
  },
  {
   "cell_type": "markdown",
   "metadata": {},
   "source": [
    "### Initialise and Run\n",
    "\n",
    "Now we can initialise the `BlockOperator` and run the algorithm for 50 iterations."
   ]
  },
  {
   "cell_type": "code",
   "execution_count": null,
   "metadata": {},
   "outputs": [],
   "source": [
    "# Initialise the BlockOperator\n",
    "\n",
    "x_init = A_block.domain_geometry().allocate()\n",
    "\n",
    "# Setup and run the regularised CGLS algorithm\n",
    "\n",
    "cgls_reg = CGLS(x_init = x_init, operator = A_block, data = g_block,\n",
    "                max_iteration = 100,update_objective_interval = 10)\n",
    "cgls_reg.run(50)"
   ]
  },
  {
   "cell_type": "markdown",
   "metadata": {},
   "source": [
    "Check the reconstruction below. Does the value of $\\alpha$ need changing? Click [here](#Choosing_alpha) if you want to go back and vary your initial value of $\\alpha$ to see if you can improve the reconstruction."
   ]
  },
  {
   "cell_type": "code",
   "execution_count": null,
   "metadata": {},
   "outputs": [],
   "source": [
    "# Show reconstruction \n",
    "show(cgls_reg.get_output(), show_channels=[10,20,30], title='2D Multi-Channel Regularised CGLS', \n",
    "     cmap='inferno', figure_size = [15,6], font_size=[25,20], minmax=(0.0,0.4))"
   ]
  },
  {
   "cell_type": "markdown",
   "metadata": {},
   "source": [
    "While still noisy, we can see a significant improvement in contrast to the CGLS algorithm when no regularisation is applied.  \n",
    "Next we will try the PDHG algorithm using TV regularisation to see if this fares any better."
   ]
  },
  {
   "cell_type": "markdown",
   "metadata": {},
   "source": [
    "## Exercise 5: 2D Multi-channel Total Variation with PDHG"
   ]
  },
  {
   "cell_type": "markdown",
   "metadata": {},
   "source": [
    "Now let's test our reduced dataset with the PDHG algorithm using Total Variation regularisation.\n",
    "\n",
    "Based on what our construction looked like for the 4D version, try to recreate this for our 2D multi-channel data. You'll need to adjust the `BlockOperator`, $K$ and `BlockFunction`, $\\mathcal{F}$, accordingly.\n",
    "\n",
    "Play around with the numeric parameters ($\\alpha$, $\\sigma$ and $\\tau$) as well, and see how they affect the reconstruction here. Is there a big change when moving from 3D multi-channel to 2D multi-channel?"
   ]
  },
  {
   "cell_type": "code",
   "execution_count": null,
   "metadata": {},
   "outputs": [],
   "source": [
    "# Setup the BlockOperator, K\n",
    "\n",
    "### START CODE HERE ### \n",
    "\n",
    "#op1 = ...\n",
    "#op2 = ...\n",
    "#K = BlockOperator(op1,op2)\n",
    "\n",
    "# Define the regularising parameter, alpha\n",
    "\n",
    "#alpha = ...\n",
    "\n",
    "# Setup the BlockFunction, F\n",
    "\n",
    "#f1 = ...\n",
    "#f2 = ...\n",
    "#F = BlockFunction(f1,f2)\n",
    "\n",
    "# Define indicator function that provides a positivity constraint\n",
    "\n",
    "#G = ...\n",
    "\n",
    "# Compute the operator norm for K\n",
    "\n",
    "#normK = ...\n",
    "\n",
    "# Define the step sizes sigma and tau\n",
    "\n",
    "#sigma = ...\n",
    "#tau = ...\n",
    "\n",
    "### END CODE HERE ### "
   ]
  },
  {
   "cell_type": "code",
   "execution_count": null,
   "metadata": {},
   "outputs": [],
   "source": [
    "# Setup and run the PDHG algorithm\n",
    "\n",
    "### START CODE HERE ### \n",
    "\n",
    "#pdhg_2d = PDHG(...)\n",
    "#pdhg_2d.run(...)\n",
    "\n",
    "### END CODE HERE ### "
   ]
  },
  {
   "cell_type": "code",
   "execution_count": null,
   "metadata": {},
   "outputs": [],
   "source": [
    "# Show reconstruction \n",
    "show(pdhg_2d.get_output(), show_channels=[10,20,30], title='2D Multi-Channel TV PDHG',\n",
    "     cmap='inferno', figure_size = [15,6], font_size=[25,20], minmax=(0.0,0.4))"
   ]
  },
  {
   "cell_type": "markdown",
   "metadata": {},
   "source": [
    "### Comparing 2D Multi-channel Methods\n",
    "\n",
    "We can bring together the 2D multi-channel reconstructions we have performed for:\n",
    " - Simple CGLS\n",
    " - Regularised CGLS\n",
    " - PDHG with TV  \n",
    " \n",
    "Using the `islicer` tool, we can directly compare these reconstructions side-by-side and evaluate the level of noise removal and spatial/energy smoothing offered by each method."
   ]
  },
  {
   "cell_type": "code",
   "execution_count": null,
   "metadata": {},
   "outputs": [],
   "source": [
    "i1 = islicer(cgls2d.get_output(),direction='channel',title='Simple CGLS: Channel',\n",
    "             cmap='inferno',minmax=(0.0,0.4))\n",
    "i2 = islicer(cgls_reg.get_output(),direction='channel',title='Regularised CGLS: Channel',\n",
    "             cmap='inferno',minmax=(0.0,0.4))\n",
    "i3 = islicer(pdhg_2d.get_output(),direction='channel',title='PDHG TV: Channel',\n",
    "             cmap='inferno',minmax = (0.0,0.4))\n",
    "link_islicer(i1,i2,i3)"
   ]
  },
  {
   "cell_type": "markdown",
   "metadata": {},
   "source": [
    "## Energy profiles\n",
    "\n",
    "Once more we can extract energy profiles, to determine the K-edge position in our 2D multi-channel datasets.\n",
    "In this case, we extract a 3x3 set of pixels by only summing along two spatial domains, y (`horizontal_y`) and x (`horizontal_x`)."
   ]
  },
  {
   "cell_type": "code",
   "execution_count": null,
   "metadata": {},
   "outputs": [],
   "source": [
    "# Collect 3x3 regions of interest for each dataset\n",
    "\n",
    "# 2d multi-channel simple CGLS\n",
    "# Sum along y-direction\n",
    "cgls2d_ROI1 = np.mean(cgls2d.get_output().as_array()[:,33:36,:],1)\n",
    "# Sum along x-direction\n",
    "cgls2d_ROI2 = np.mean(cgls2d_ROI1[:,60:63],1)\n",
    "\n",
    "# 2d multi-channel regularised CGLS\n",
    "cgls_reg_ROI1 = np.mean(cgls_reg.get_output().as_array()[:,33:36,:],1)\n",
    "cgls_reg_ROI2 = np.mean(cgls_reg_ROI1[:,60:63],1)\n",
    "\n",
    "# 2d multi-channel PDHG TV\n",
    "pdhg_2d_ROI1 = np.mean(pdhg_2d.get_output().as_array()[:,33:36,:],1)\n",
    "pdhg_2d_ROI2 = np.mean(pdhg_2d_ROI1[:,60:63],1)\n"
   ]
  },
  {
   "cell_type": "code",
   "execution_count": null,
   "metadata": {},
   "outputs": [],
   "source": [
    "# Set channel numbers for reduced dataset\n",
    "channel_no = np.linspace(100,140,num_channels)\n",
    "# Apply linear calibration equation to convert channels to energy\n",
    "e_keV = 0.2786*channel_no + 0.8575\n",
    "\n",
    "plt.figure(figsize=(10,8))\n",
    "\n",
    "plt.plot(e_keV,cgls2d_ROI2) \n",
    "plt.plot(e_keV,cgls_reg_ROI2)\n",
    "plt.plot(e_keV,pdhg_2d_ROI2)\n",
    "\n",
    "plt.plot((33.169,33.169),plt.ylim(0.0,0.4))\n",
    "\n",
    "plt.legend(labels=['Simple CGLS', 'Regularised (Space-Channel) CGLS',\n",
    "                   '(Space-Channel) PDHG TV', 'I K-edge 33.169 keV'])\n",
    "plt.ylim(0.1,0.4)\n",
    "plt.xlim([29,39])\n",
    "\n",
    "plt.ylabel('Optical Density (no units)',fontsize=20)\n",
    "plt.xlabel('Energy (keV)',fontsize=20)"
   ]
  },
  {
   "cell_type": "markdown",
   "metadata": {},
   "source": [
    "## Constructing Elemental Maps\n",
    "\n",
    "Once we know have identified the position of this edge in our energy profile, we can narrow our dataset and produce an 'Iodine map'. That is, we can select only the energy channels occupied by the absorption edge, so all reconstructed signal is now due only to the iodine contrast agent. This method is known as **'K-edge subtraction'**, which you can read about in more detail in papers such as that by [C.K.Egan *et al*, 2015](https://www.nature.com/articles/srep15979#).  \n",
    "A basic concept is shown below for an energy profile plot. The hashed area highlights the energy range we are interested in, corresponding to the absorption edge.\n",
    "\n",
    "<img src=\"images/Kedge_Sub.png\" width=600 height=600 align=\"center\">\n",
    "\n",
    "Based on our plots, we will estimate the start and end of the edge to occur at approximately 32.5 keV and 34 keV respectively."
   ]
  },
  {
   "cell_type": "code",
   "execution_count": null,
   "metadata": {},
   "outputs": [],
   "source": [
    "# Calculate energy channels corresponding to start and end of the K-edge\n",
    "e_keV = np.array([32.5,34])\n",
    "channel_no = ((e_keV-0.8575)/0.2786)-100\n",
    "\n",
    "# Display the channels corresponding to the start and end of the K-edge\n",
    "print(\"Start of edge = channel\",int(channel_no[0]))\n",
    "print(\"End of edge = channel\",int(channel_no[1]))\n"
   ]
  },
  {
   "cell_type": "code",
   "execution_count": null,
   "metadata": {},
   "outputs": [],
   "source": [
    "# 2d multi-channel simple CGLS\n",
    "# Sum over all pixels for channels of interest\n",
    "cgls2d_COI = np.mean(cgls2d.get_output().as_array()[int(channel_no[0]):int(channel_no[1]),:,:],0)\n",
    "\n",
    "# 2d multi-channel regularised CGLS\n",
    "cgls_reg_COI = np.mean(cgls_reg.get_output().as_array()[int(channel_no[0]):int(channel_no[1]),:,:],0)\n",
    "\n",
    "# 2d multi-channel PDHG TV\n",
    "pdhg_2d_COI = np.mean(pdhg_2d.get_output().as_array()[int(channel_no[0]):int(channel_no[1]),:,:],0)\n"
   ]
  },
  {
   "cell_type": "code",
   "execution_count": null,
   "metadata": {},
   "outputs": [],
   "source": [
    "# Collect together iodine maps\n",
    "stack_maps = (np.array([cgls2d_COI, cgls_reg_COI, pdhg_2d_COI]))\n",
    "titles = ['Simple CGLS', 'Regularised CGLS', 'Space-Channel PDHG TV']\n",
    "islicer(stack_maps, title=titles, direction=0, cmap='inferno',minmax = (0.0,0.4))"
   ]
  },
  {
   "cell_type": "markdown",
   "metadata": {
    "collapsed": true
   },
   "source": [
    "<h1><center>Conclusions</center></h1>\n",
    "\n",
    "This notebook focused on bringing together the core elements of the CIL framework you have learned in the previous courses, and seeing how these may be applied to a multi-channel dataset. \n",
    "\n",
    "We looked at the key differences in building Image/Acquisition Geometries and Operators for multi-channel datasets, and how these vary for both 2D and 3D multi-channel.\n",
    "\n",
    "We have covered three key algorithms (FDK, CGLS and PDHG) and shown the differences between these for both 2D and 3D multi-channel. This also allowed us to explore some of the ways in which we can vary these reconstruction routines, and how making these adjustments can have significant effects on the quality of your reconstructions.\n",
    "\n",
    "Finally we have shown the ability to extract spectral properties from the reconstruction, providing an insight to the elemental composition of the sample of interest using energy profiles and elemental maps.\n",
    "\n",
<<<<<<< HEAD
    "**Click the link below to see the potential for full volume, white-beam reconstructions using both CGLS (Left) and PDHG TV (Right)**  \n",
=======
    "**Click the link below to see the potential for full volume reconstructions using both CGLS (Left) and PDHG TV (Right)**  \n",
>>>>>>> 805f6183
    "[4D Lizard Full Volume Reconstruction](images/Lizard_gif.gif \"segment\")"
   ]
  }
 ],
 "metadata": {
  "kernelspec": {
   "display_name": "Python 3",
   "language": "python",
   "name": "python3"
  },
  "language_info": {
   "codemirror_mode": {
    "name": "ipython",
    "version": 3
   },
   "file_extension": ".py",
   "mimetype": "text/x-python",
   "name": "python",
   "nbconvert_exporter": "python",
   "pygments_lexer": "ipython3",
   "version": "3.6.7"
  }
 },
 "nbformat": 4,
 "nbformat_minor": 2
}<|MERGE_RESOLUTION|>--- conflicted
+++ resolved
@@ -104,14 +104,6 @@
     "\n",
     "path = os.path.join(pathname , filename)\n",
     "arrays = {}\n",
-<<<<<<< HEAD
-=======
-    "\n",
-    "with h5py.File(path, 'r+') as f: \n",
-    "    for k, v in f.items():\n",
-    "        arrays[k] = np.array(v)\n",
-    "    X = arrays['SC']  \n",
->>>>>>> 805f6183
     "\n",
     "with h5py.File(path, 'r+') as f: \n",
     "    for k, v in f.items():\n",
@@ -851,11 +843,7 @@
     "\n",
     "# Show the result\n",
     "show(pdhg_S_1000, title='PDHG TV 1000 Iterations', \n",
-<<<<<<< HEAD
     "     show_channels=20, cmap='inferno', figure_size = [15,6], font_size=[25,20], minmax=(0.0,0.4)) "
-=======
-    "     show_channels=20, cmap='inferno', figure_size = [15,6], font_size=[25,20]) "
->>>>>>> 805f6183
    ]
   },
   {
@@ -974,11 +962,7 @@
     " 2) PDHG TV using a Space-Channel correlation for 100 iterations\n",
     " \n",
     "**Note:** If you also ran the earlier code for 100 iterations of PDHG TV using a Spatial correlation, feel free to add in an extra line to compare this too:  \n",
-<<<<<<< HEAD
     "`i3 = islicer(pdhg_S_100.get_output().subset(vertical=40),direction='channel',title='100 Iteration Space Corr.: Channel', cmap='inferno', minmax = (0.0,0.4))`\n"
-=======
-    "`i3 = islicer(pdhg_S_100.subset(vertical=40),direction='channel',title='100 Iteration Space Corr.: Channel', cmap='inferno', minmax = (0.0,0.3))`\n"
->>>>>>> 805f6183
    ]
   },
   {
@@ -1697,11 +1681,7 @@
     "\n",
     "Finally we have shown the ability to extract spectral properties from the reconstruction, providing an insight to the elemental composition of the sample of interest using energy profiles and elemental maps.\n",
     "\n",
-<<<<<<< HEAD
     "**Click the link below to see the potential for full volume, white-beam reconstructions using both CGLS (Left) and PDHG TV (Right)**  \n",
-=======
-    "**Click the link below to see the potential for full volume reconstructions using both CGLS (Left) and PDHG TV (Right)**  \n",
->>>>>>> 805f6183
     "[4D Lizard Full Volume Reconstruction](images/Lizard_gif.gif \"segment\")"
    ]
   }
