# imports for plotting
from __future__ import print_function
from ipywidgets import interact, interactive, fixed, interact_manual
import ipywidgets as widgets
import matplotlib.pyplot as plt
from matplotlib import gridspec
import numpy

def display_slice(container, direction, title, cmap, minmax, size):
    
        
    def get_slice_3D(x):
        
        if direction == 0:
            img = container[x]
        elif direction == 1:
            img = container[:,x,:]
        elif direction == 2:
            img = container[:,:,x]
        if size is None:
            fig = plt.figure()
        else:
            fig = plt.figure(figsize=size)
<<<<<<< HEAD
                  
=======
            
            
        if minmax == 'slice':
            minmax = (img.min(), img.max())
        elif minmax == 'global':
            minmax = (container.min(),container.max())
        elif 
>>>>>>> bf5779c0
        gs = gridspec.GridSpec(1, 2, figure=fig, width_ratios=(1,.05), height_ratios=(1,))
        # image
        ax = fig.add_subplot(gs[0, 0])
        aximg = ax.imshow(img, cmap=cmap)
        aximg.set_clim(minmax)
        ax.set_title(title + " {}".format(x))
        # colorbar
        ax = fig.add_subplot(gs[0, 1])
        plt.colorbar(aximg, cax=ax)
        plt.tight_layout()
        plt.show(fig)
        
    return get_slice_3D

    
def islicer(data, direction, title="", slice_number=None, cmap='gnuplot', minmax=None, size=None):

    '''Creates an interactive integer slider that slices a 3D volume along direction
    
    :param data: DataContainer or numpy array
    :param direction: slice direction, int, should be 0,1,2 or the axis label
    :param title: optional title for the display
    :param cmap: matplotlib color map
    :param minmax: colorbar min and max values, defaults to min max of container
    '''
    
    if hasattr(data, "as_array"):
        container = data.as_array()
        if not isinstance (direction, int):
            if direction in data.dimension_labels.values():
                direction = data.get_dimension_axis(direction)
    elif isinstance (data, numpy.ndarray):
        container = data
        
    if slice_number is None:
        slice_number = int(data.shape[direction]/2)
    slider = widgets.IntSlider(min=0, max=data.shape[direction]-1, step=1, 
                             value=slice_number, continuous_update=False)

<<<<<<< HEAD
    #figure_size = kwargs.get('figure_size', (10,10))
    figure_size= (10,10)
=======
    figure_size = kwargs.get('figure_size', (10,10))
>>>>>>> bf5779c0
    
    if minmax is None:
        amax = container.max()
        amin = container.min()
    else:
        amin = min(minmax)
        amax = max(minmax)
    
    if isinstance (size, (int, float)):
        default_ratio = 6./8.
        size = ( size , size * default_ratio )
    
    interact(display_slice(container, 
                           direction, 
                           title=title, 
                           cmap=cmap, 
                           minmax=(amin, amax),
                           size=size),
             x=slider);
    return slider
    

def link_islicer(*args):
    '''links islicers IntSlider widgets'''
    linked = [(widg, 'value') for widg in args]
    # link pair-wise
    pairs = [(linked[i+1],linked[i]) for i in range(len(linked)-1)]
    for pair in pairs:
        widgets.link(*pair)
<<<<<<< HEAD




def psnr(img1, img2, data_range=1):
    mse = numpy.mean( (img1 - img2) ** 2 )
    if mse == 0:
        return 1000
    return 20 * numpy.log10(data_range / numpy.sqrt(mse))


def plotter2D(datacontainers, titles, fix_range=False, stretch_y=False, cmap='gnuplot'):
    '''plotter2D(datacontainers, titles, fix_range=False, stretch_y=False)
    
    plots 1 or more 2D plots in an (n x 2) matix
    multiple datasets can be passed as a list
    
    Can take ImageData, AquistionData or numpy.ndarray as input
    '''
    if(isinstance(datacontainers, list)) is False:
        datacontainers = [datacontainers]

    if(isinstance(titles, list)) is False:
        titles = [titles]
    
    nplots = len(datacontainers)
    rows = int(round((nplots+0.5)/2.0))

    fig, (ax) = plt.subplots(rows, 2,figsize=(15,15))

    axes = ax.flatten() 

    range_min = float("inf")
    range_max = 0
    
    if fix_range == True:
        for i in range(nplots):
            if type(datacontainers[i]) is numpy.ndarray:
                dc = datacontainers[i]
            else:
                dc = datacontainers[i].as_array()
                
            range_min = min(range_min, numpy.amin(dc))
            range_max = max(range_max, numpy.amax(dc))
        
    for i in range(rows*2):
        axes[i].set_visible(False)

    for i in range(nplots):
        axes[i].set_visible(True)
        axes[i].set_title(titles[i])
       
        if type(datacontainers[i]) is numpy.ndarray:
            dc = datacontainers[i]
        else:
            dc = datacontainers[i].as_array()    
        
        sp = axes[i].imshow(dc, cmap=cmap)
        
        im_ratio = dc.shape[0]/dc.shape[1]
        
        if stretch_y ==True:   
            axes[i].set_aspect(1/im_ratio)
            im_ratio = 1
            
        plt.colorbar(sp, ax=axes[i],fraction=0.0467*im_ratio, pad=0.02)
        
        if fix_range == True:
            sp.set_clim(range_min,range_max)
=======




def psnr(img1, img2, data_range=1):
    mse = numpy.mean( (img1 - img2) ** 2 )
    if mse == 0:
        return 1000
    return 20 * numpy.log10(data_range / numpy.sqrt(mse))
>>>>>>> bf5779c0
<|MERGE_RESOLUTION|>--- conflicted
+++ resolved
@@ -21,17 +21,7 @@
             fig = plt.figure()
         else:
             fig = plt.figure(figsize=size)
-<<<<<<< HEAD
-                  
-=======
-            
-            
-        if minmax == 'slice':
-            minmax = (img.min(), img.max())
-        elif minmax == 'global':
-            minmax = (container.min(),container.max())
-        elif 
->>>>>>> bf5779c0
+
         gs = gridspec.GridSpec(1, 2, figure=fig, width_ratios=(1,.05), height_ratios=(1,))
         # image
         ax = fig.add_subplot(gs[0, 0])
@@ -47,7 +37,7 @@
     return get_slice_3D
 
     
-def islicer(data, direction, title="", slice_number=None, cmap='gnuplot', minmax=None, size=None):
+def islicer(data, direction, title="", slice_number=None, cmap='gnuplot', minmax=None, size=None, **kwargs):
 
     '''Creates an interactive integer slider that slices a 3D volume along direction
     
@@ -71,12 +61,7 @@
     slider = widgets.IntSlider(min=0, max=data.shape[direction]-1, step=1, 
                              value=slice_number, continuous_update=False)
 
-<<<<<<< HEAD
-    #figure_size = kwargs.get('figure_size', (10,10))
-    figure_size= (10,10)
-=======
     figure_size = kwargs.get('figure_size', (10,10))
->>>>>>> bf5779c0
     
     if minmax is None:
         amax = container.max()
@@ -106,10 +91,6 @@
     pairs = [(linked[i+1],linked[i]) for i in range(len(linked)-1)]
     for pair in pairs:
         widgets.link(*pair)
-<<<<<<< HEAD
-
-
-
 
 def psnr(img1, img2, data_range=1):
     mse = numpy.mean( (img1 - img2) ** 2 )
@@ -175,15 +156,4 @@
         plt.colorbar(sp, ax=axes[i],fraction=0.0467*im_ratio, pad=0.02)
         
         if fix_range == True:
-            sp.set_clim(range_min,range_max)
-=======
-
-
-
-
-def psnr(img1, img2, data_range=1):
-    mse = numpy.mean( (img1 - img2) ** 2 )
-    if mse == 0:
-        return 1000
-    return 20 * numpy.log10(data_range / numpy.sqrt(mse))
->>>>>>> bf5779c0
+            sp.set_clim(range_min,range_max)