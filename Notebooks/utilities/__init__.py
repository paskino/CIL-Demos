--- conflicted
+++ resolved
@@ -1,19 +1,12 @@
 # imports for plotting
-<<<<<<< HEAD
-=======
 from __future__ import print_function, division
->>>>>>> 8a17b67f
 from ipywidgets import interact, interactive, fixed, interact_manual
 import ipywidgets as widgets
 import matplotlib.pyplot as plt
 from matplotlib import gridspec
 import numpy
 
-<<<<<<< HEAD
-def display_slice(container, direction, title, cmap, minmax):
-=======
 def display_slice(container, direction, title, cmap, minmax, size):
->>>>>>> 8a17b67f
     
         
     def get_slice_3D(x):
@@ -25,10 +18,6 @@
         elif direction == 2:
             img = container[:,:,x]
         
-<<<<<<< HEAD
-        fig = plt.figure()
-        gs = gridspec.GridSpec(1, 2, figure=fig, width_ratios=(1,.05))
-=======
         
         if size is None:
             fig = plt.figure()
@@ -41,16 +30,11 @@
             dtitle = title
         
         gs = gridspec.GridSpec(1, 2, figure=fig, width_ratios=(1,.05), height_ratios=(1,))
->>>>>>> 8a17b67f
         # image
         ax = fig.add_subplot(gs[0, 0])
         aximg = ax.imshow(img, cmap=cmap)
         aximg.set_clim(minmax)
-<<<<<<< HEAD
-        ax.set_title(title + " {}".format(x))
-=======
         ax.set_title(dtitle + " {}".format(x))
->>>>>>> 8a17b67f
         # colorbar
         ax = fig.add_subplot(gs[0, 1])
         plt.colorbar(aximg, cax=ax)
@@ -60,24 +44,17 @@
     return get_slice_3D
 
     
-<<<<<<< HEAD
-def islicer(data, direction, title="", cmap='viridis', minmax=None):
-=======
 def islicer(data, direction, title="", slice_number=None, cmap='inferno', minmax=None, size=None):
 
->>>>>>> 8a17b67f
     '''Creates an interactive integer slider that slices a 3D volume along direction
     
     :param data: DataContainer or numpy array
     :param direction: slice direction, int, should be 0,1,2 or the axis label
     :param title: optional title for the display
-<<<<<<< HEAD
-=======
     :slice_number: int start slice number, optional. If None defaults to center slice
     :param cmap: matplotlib color map
     :param minmax: colorbar min and max values, defaults to min max of container
     :param size: int or tuple specifying the figure size in inch. If int it specifies the width and scales the height keeping the standard matplotlib aspect ratio 
->>>>>>> 8a17b67f
     '''
     
     if hasattr(data, "as_array"):
@@ -88,16 +65,10 @@
     elif isinstance (data, numpy.ndarray):
         container = data
         
-<<<<<<< HEAD
-    
-    slider = widgets.IntSlider(min=0, max=data.shape[direction]-1, step=1, 
-                             value=0, continuous_update=False)
-=======
     if slice_number is None:
         slice_number = int(data.shape[direction]/2)
     slider = widgets.IntSlider(min=0, max=data.shape[direction]-1, step=1, 
                              value=slice_number, continuous_update=False)
->>>>>>> 8a17b67f
 
     if minmax is None:
         amax = container.max()
@@ -106,36 +77,18 @@
         amin = min(minmax)
         amax = max(minmax)
     
-<<<<<<< HEAD
-=======
     if isinstance (size, (int, float)):
         default_ratio = 6./8.
         size = ( size , size * default_ratio )
     
->>>>>>> 8a17b67f
     interact(display_slice(container, 
                            direction, 
                            title=title, 
                            cmap=cmap, 
-<<<<<<< HEAD
-                           minmax=(amin, amax)),
-             x=slider);
-    return slider
-    
-
-def link_islicer(*args):
-    '''links islicers IntSlider widgets'''
-    linked = [(widg, 'value') for widg in args]
-    # link pair-wise
-    pairs = [(linked[i+1],linked[i]) for i in range(len(linked)-1)]
-    for pair in pairs:
-        widgets.link(*pair)
-=======
                            minmax=(amin, amax),
                            size=size),
              x=slider);
     return slider
->>>>>>> 8a17b67f
     
 
 def link_islicer(*args):
@@ -164,8 +117,6 @@
     if(isinstance(datacontainers, list)) is False:
         datacontainers = [datacontainers]
 
-<<<<<<< HEAD
-=======
     if(isinstance(titles, list)) is False:
         titles = [titles]
     
@@ -212,5 +163,4 @@
         plt.colorbar(sp, ax=axes[i],fraction=0.0467*im_ratio, pad=0.02)
         
         if fix_range == True:
-            sp.set_clim(range_min,range_max)
->>>>>>> 8a17b67f
+            sp.set_clim(range_min,range_max)