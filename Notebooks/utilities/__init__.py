# imports for plotting
from __future__ import print_function
from ipywidgets import interact, interactive, fixed, interact_manual
import ipywidgets as widgets
import matplotlib.pyplot as plt
from matplotlib import gridspec
import numpy

def display_slice(container, direction, title, cmap, minmax, size):
    
        
    def get_slice_3D(x):
        
        if direction == 0:
            img = container[x]
        elif direction == 1:
            img = container[:,x,:]
        elif direction == 2:
            img = container[:,:,x]
        if size is None:
            fig = plt.figure()
        else:
            fig = plt.figure(figsize=size)
            
            
        if minmax == 'slice':
            minmax = (img.min(), img.max())
        elif minmax == 'global':
            minmax = (container.min(),container.max())
        elif 
        gs = gridspec.GridSpec(1, 2, figure=fig, width_ratios=(1,.05), height_ratios=(1,))
        # image
        ax = fig.add_subplot(gs[0, 0])
        aximg = ax.imshow(img, cmap=cmap)
        aximg.set_clim(minmax)
        ax.set_title(title + " {}".format(x))
        # colorbar
        ax = fig.add_subplot(gs[0, 1])
        plt.colorbar(aximg, cax=ax)
        plt.tight_layout()
        plt.show(fig)
        
    return get_slice_3D

    
<<<<<<< HEAD
def islicer(data, direction, title="", cmap='viridis', minmax=None, **kwargs):
=======
def islicer(data, direction, title="", slice_number=None, cmap='gnuplot', minmax=None, size=None):
>>>>>>> c9d808fe
    '''Creates an interactive integer slider that slices a 3D volume along direction
    
    :param data: DataContainer or numpy array
    :param direction: slice direction, int, should be 0,1,2 or the axis label
    :param title: optional title for the display
    :param cmap: matplotlib color map
    :param minmax: colorbar min and max values, defaults to min max of container
    '''
    
    if hasattr(data, "as_array"):
        container = data.as_array()
        if not isinstance (direction, int):
            if direction in data.dimension_labels.values():
                direction = data.get_dimension_axis(direction)
    elif isinstance (data, numpy.ndarray):
        container = data
<<<<<<< HEAD
      
    slice_number = kwargs.get( 'slice_number', 0)    
    
=======
        
    if slice_number is None:
        slice_number = int(data.shape[direction]/2)
>>>>>>> c9d808fe
    slider = widgets.IntSlider(min=0, max=data.shape[direction]-1, step=1, 
                             value=slice_number, continuous_update=False)

    figure_size = kwargs.get('figure_size', (10,10))
    
    if minmax is None:
        amax = container.max()
        amin = container.min()
    else:
        amin = min(minmax)
        amax = max(minmax)
    
    if isinstance (size, (int, float)):
        default_ratio = 6./8.
        size = ( size , size * default_ratio )
    
    interact(display_slice(container, 
                           direction, 
                           title=title, 
<<<<<<< HEAD
                           cmap=cmap,
                           minmax=(amin, amax)),
=======
                           cmap=cmap, 
                           minmax=(amin, amax),
                           size=size),
>>>>>>> c9d808fe
             x=slider);
    return slider
    

def link_islicer(*args):
    '''links islicers IntSlider widgets'''
    linked = [(widg, 'value') for widg in args]
    # link pair-wise
    pairs = [(linked[i+1],linked[i]) for i in range(len(linked)-1)]
    for pair in pairs:
        widgets.link(*pair)




def psnr(img1, img2, data_range=1):
    mse = numpy.mean( (img1 - img2) ** 2 )
    if mse == 0:
        return 1000
    return 20 * numpy.log10(data_range / numpy.sqrt(mse))<|MERGE_RESOLUTION|>--- conflicted
+++ resolved
@@ -43,11 +43,8 @@
     return get_slice_3D
 
     
-<<<<<<< HEAD
-def islicer(data, direction, title="", cmap='viridis', minmax=None, **kwargs):
-=======
 def islicer(data, direction, title="", slice_number=None, cmap='gnuplot', minmax=None, size=None):
->>>>>>> c9d808fe
+
     '''Creates an interactive integer slider that slices a 3D volume along direction
     
     :param data: DataContainer or numpy array
@@ -64,15 +61,9 @@
                 direction = data.get_dimension_axis(direction)
     elif isinstance (data, numpy.ndarray):
         container = data
-<<<<<<< HEAD
-      
-    slice_number = kwargs.get( 'slice_number', 0)    
-    
-=======
         
     if slice_number is None:
         slice_number = int(data.shape[direction]/2)
->>>>>>> c9d808fe
     slider = widgets.IntSlider(min=0, max=data.shape[direction]-1, step=1, 
                              value=slice_number, continuous_update=False)
 
@@ -92,14 +83,9 @@
     interact(display_slice(container, 
                            direction, 
                            title=title, 
-<<<<<<< HEAD
-                           cmap=cmap,
-                           minmax=(amin, amax)),
-=======
                            cmap=cmap, 
                            minmax=(amin, amax),
                            size=size),
->>>>>>> c9d808fe
              x=slider);
     return slider
     
