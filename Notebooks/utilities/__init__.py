--- conflicted
+++ resolved
@@ -6,18 +6,12 @@
 import matplotlib.pyplot as plt
 from matplotlib import gridspec
 import numpy
-<<<<<<< HEAD
 import numpy as np
-
-def display_slice(datacontainer, direction, title='Title ', fix_range=False,data_range=None):
-    container = datacontainer.as_array()
-    
-=======
 
 def display_slice(container, direction, title, cmap, minmax):
     
         
->>>>>>> 6f007a00
+
     def get_slice_3D(x):
         
         if direction == 0:
@@ -31,24 +25,6 @@
         gs = gridspec.GridSpec(1, 2, figure=fig, width_ratios=(1,.05))
         # image
         ax = fig.add_subplot(gs[0, 0])
-<<<<<<< HEAD
-        aximg = ax.imshow(img)
-        ax.set_title(title + "slice {}".format(x))
-        
-        # colorbar
-        ax = fig.add_subplot(gs[0, 1])
-        plt.colorbar(aximg, cax=ax)
-        
-        if(fix_range == True):
-            aximg.set_clim(data_range[0], data_range[1])
-           
-        plt.tight_layout()          
-        plt.show()
-        
-    return get_slice_3D
-    
-def islicer(data, direction, fix_range=False,data_range=None):
-=======
         aximg = ax.imshow(img, cmap=cmap)
         aximg.set_clim(minmax)
         ax.set_title(title + " {}".format(x))
@@ -61,24 +37,13 @@
     return get_slice_3D
     
 def islicer(data, direction, title="", cmap='viridis', minmax=None):
->>>>>>> 6f007a00
+
     '''Creates an interactive integer slider that slices a 3D volume along direction
     
     :param data: DataContainer or numpy array
     :param direction: slice direction, int, should be 0,1,2 or the axis label
     :param title: optional title for the display
     '''
-<<<<<<< HEAD
-    if data_range is None:
-        data_range = (np.amin(data.as_array()), np.amax(data.as_array()))
-   
-    if direction in data.dimension_labels.values():
-        direction = data.get_dimension_axis(direction)
-    interact(display_slice(data,direction, fix_range=fix_range, data_range=data_range), 
-         x=widgets.IntSlider(min=0, max=data.shape[direction]-1, step=1, 
-                             value=0, continuous_update=False));
-=======
->>>>>>> 6f007a00
     
     if hasattr(data, "as_array"):
         container = data.as_array()
@@ -131,20 +96,6 @@
     iterations = []
     return fig, ax, im, iterations, residuals
     
-
-<<<<<<< HEAD
-
-def iplot2D(fig, ax, im, iterations, residuals):
-    '''callback to change the matplotlib figure created with setup_iplot2D'''
-    def update(iteration, last_objective, x):
-        residuals.append(last_objective)
-        iterations.append(iteration)
-        ax.clear()
-        ax.plot(iterations, residuals)
-        im.imshow(x.as_array())
-        fig.canvas.draw()
-    return update
-
 def plotter2D(datacontainers, titles, fix_range=False, stretch_y=False):
     '''plotter2D(datacontainers, titles, fix_range=False, stretch_y=False)
     
@@ -203,5 +154,3 @@
         
         if fix_range == True:
             sp.set_clim(range_min,range_max)
-=======
->>>>>>> 6f007a00
