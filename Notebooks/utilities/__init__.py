# imports for plotting
from __future__ import print_function
from ipywidgets import interact, interactive, fixed, interact_manual
import ipywidgets as widgets
import matplotlib.pyplot as plt
from matplotlib import gridspec
import numpy

<<<<<<< HEAD
def display_slice(container, direction, title='Title '):
=======

def display_slice(datacontainer, direction, title='Title'):
>>>>>>> dc40ca4c
    
        
    def get_slice_3D(x):
        
        if direction == 0:
            img = container[x]
        elif direction == 1:
            img = container[:,x,:]
        elif direction == 2:
            img = container[:,:,x]
        
        fig = plt.figure()
        gs = gridspec.GridSpec(1, 2, figure=fig, width_ratios=(1,.05))
        # image
        ax = fig.add_subplot(gs[0, 0])
        aximg = ax.imshow(img)
        ax.set_title("{} {}".format(title, x))
        # colorbar
        ax = fig.add_subplot(gs[0, 1])
        plt.colorbar(aximg, cax=ax)
        plt.tight_layout()
        plt.show(fig)
        
    return get_slice_3D
    
def islicer(data, direction, title=""):
    '''Creates an interactive integer slider that slices a 3D volume along direction
    
    :param data: DataContainer or numpy array
    :param direction: slice direction, int, should be 0,1,2 or the axis label
    :param title: optional title for the display
    '''
<<<<<<< HEAD
=======
    if direction in data.dimension_labels.values():
        direction = data.get_dimension_axis(direction)
    interact(display_slice(data, direction, title), 
         x=widgets.IntSlider(min=0, max=data.shape[direction]-1, step=1, 
                             value=0, continuous_update=False));
>>>>>>> dc40ca4c
    
    if hasattr(data, "as_array"):
        container = data.as_array()
        if not isinstance (direction, int):
            if direction in data.dimension_labels.values():
                direction = data.get_dimension_axis(direction)
    elif isinstance (data, numpy.ndarray):
        container = data
        
    
    slider = widgets.IntSlider(min=0, max=data.shape[direction]-1, step=1, 
                             value=0, continuous_update=False)


    interact(display_slice(container, direction, title=title), x=slider);
    return slider
    

def link_islicer(*args):
    '''links islicers IntSlider widgets'''
    linked = [(widg, 'value') for widg in args]
    widgets.link(*linked)
    

def setup_iplot2D(x_init):
    '''creates a matplotlib figure'''
    fig = plt.figure()
    ax = fig.add_subplot(111)
    plt.ion()
    im = fig.add_subplot(122)
    im.imshow(x_init.as_array())
    fig.show()
    fig.canvas.draw()

    residuals = []
    iterations = []
    return fig, ax, im, iterations, residuals
    


def iplot2D(fig, ax, im, iterations, residuals):
    '''callback to change the matplotlib figure created with setup_iplot2D'''
    def update(iteration, last_objective, x):
        residuals.append(last_objective)
        iterations.append(iteration)
        ax.clear()
        ax.plot(iterations, residuals)
        im.imshow(x.as_array())
        fig.canvas.draw()
    return update


def dothis(x, **kwargs):
    sliceno = kwargs.get('sliceno', 0)
    cmd = "x.subset("
    for k,v in kwargs.items():
        # print (k,v)
        if k in x.dimension_labels.values():
            cmd += "{}={}".format(k,sliceno)
            break
    cmd += ")"
    # print (cmd)
    return eval(cmd)

def setup_iplot3D(x_init, **kwargs):
    '''creates a matplotlib figure'''
    fig = plt.figure()
    ax = fig.add_subplot(111)
    plt.ion()
    im = fig.add_subplot(122)
    im.imshow(dothis(x_init, **kwargs).as_array())
    fig.show()
    fig.canvas.draw()

    residuals = []
    iterations = []
    return fig, ax, im, iterations, residuals
    
def iplot3D(fig, ax, im, iterations, residuals, **kwargs):
    '''callback to change the matplotlib figure created with setup_iplot2D'''
    
    
    def update(iteration, last_objective, x):
        residuals.append(last_objective)
        iterations.append(iteration)
        ax.clear()
        ax.plot(iterations, residuals)
        im.imshow(dothis(x, **kwargs).as_array())
        fig.canvas.draw()
    return update<|MERGE_RESOLUTION|>--- conflicted
+++ resolved
@@ -6,14 +6,8 @@
 from matplotlib import gridspec
 import numpy
 
-<<<<<<< HEAD
 def display_slice(container, direction, title='Title '):
-=======
-
-def display_slice(datacontainer, direction, title='Title'):
->>>>>>> dc40ca4c
     
-        
     def get_slice_3D(x):
         
         if direction == 0:
@@ -44,14 +38,6 @@
     :param direction: slice direction, int, should be 0,1,2 or the axis label
     :param title: optional title for the display
     '''
-<<<<<<< HEAD
-=======
-    if direction in data.dimension_labels.values():
-        direction = data.get_dimension_axis(direction)
-    interact(display_slice(data, direction, title), 
-         x=widgets.IntSlider(min=0, max=data.shape[direction]-1, step=1, 
-                             value=0, continuous_update=False));
->>>>>>> dc40ca4c
     
     if hasattr(data, "as_array"):
         container = data.as_array()
@@ -101,44 +87,4 @@
         ax.plot(iterations, residuals)
         im.imshow(x.as_array())
         fig.canvas.draw()
-    return update
-
-
-def dothis(x, **kwargs):
-    sliceno = kwargs.get('sliceno', 0)
-    cmd = "x.subset("
-    for k,v in kwargs.items():
-        # print (k,v)
-        if k in x.dimension_labels.values():
-            cmd += "{}={}".format(k,sliceno)
-            break
-    cmd += ")"
-    # print (cmd)
-    return eval(cmd)
-
-def setup_iplot3D(x_init, **kwargs):
-    '''creates a matplotlib figure'''
-    fig = plt.figure()
-    ax = fig.add_subplot(111)
-    plt.ion()
-    im = fig.add_subplot(122)
-    im.imshow(dothis(x_init, **kwargs).as_array())
-    fig.show()
-    fig.canvas.draw()
-
-    residuals = []
-    iterations = []
-    return fig, ax, im, iterations, residuals
-    
-def iplot3D(fig, ax, im, iterations, residuals, **kwargs):
-    '''callback to change the matplotlib figure created with setup_iplot2D'''
-    
-    
-    def update(iteration, last_objective, x):
-        residuals.append(last_objective)
-        iterations.append(iteration)
-        ax.clear()
-        ax.plot(iterations, residuals)
-        im.imshow(dothis(x, **kwargs).as_array())
-        fig.canvas.draw()
     return update